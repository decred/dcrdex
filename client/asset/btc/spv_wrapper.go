--- conflicted
+++ resolved
@@ -282,14 +282,8 @@
 			return
 		}
 		defer func() {
-			w.log.Tracef("PublishTransaction(%v) completed in %v", tx.TxHash(),
-<<<<<<< HEAD
-				time.Since(tStart))
+			w.log.Tracef("PublishTransaction(%v) completed in %v", tx.TxHash(), time.Since(tStart))
 		}() // after outpoint unlocking and signalling
-=======
-				time.Since(tStart)) // after outpoint unlocking and signalling
-		}()
->>>>>>> d85fa03a
 		res <- nil
 	}()
 
@@ -419,7 +413,7 @@
 	// Chain service headers (block and filter) height.
 	chainBlk, err := w.cl.BestBlock()
 	if err != nil {
-		return nil, err
+		return nil, errhttps://github.com/decred/dcrdex/pull/2681
 	}
 
 	currentHeight := chainBlk.Height
