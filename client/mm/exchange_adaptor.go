// This code is available on the terms of the project LICENSE.md file,
// also available online at https://blueoakcouncil.org/license/1.0.0.

package mm

import (
	"context"
	"errors"
	"fmt"
	"math"
	"sort"
	"strconv"
	"strings"
	"sync"
	"sync/atomic"
	"time"

	"decred.org/dcrdex/client/asset"
	"decred.org/dcrdex/client/core"
	"decred.org/dcrdex/client/mm/libxc"
	"decred.org/dcrdex/client/orderbook"
	"decred.org/dcrdex/dex"
	"decred.org/dcrdex/dex/calc"
	"decred.org/dcrdex/dex/order"
	"decred.org/dcrdex/dex/utils"
)

// BotBalance keeps track of the amount of funds available for a
// bot's use, locked to fund orders, and pending.
type BotBalance struct {
	Available uint64 `json:"available"`
	Locked    uint64 `json:"locked"`
	Pending   uint64 `json:"pending"`
	Reserved  uint64 `json:"reserved"`
}

// multiTradePlacement represents a placement to be made on a DEX order book
// using the MultiTrade function. A non-zero counterTradeRate indicates that
// the bot intends to make a counter-trade on a CEX when matches are made on
// the DEX, and this must be taken into consideration in combination with the
// bot's balance on the CEX when deciding how many lots to place. This
// information is also used when considering deposits and withdrawals.
type multiTradePlacement struct {
	lots             uint64
	rate             uint64
	counterTradeRate uint64
}

// orderFees represents the fees that will be required for a single lot of a
// dex order.
type orderFees struct {
	*LotFeeRange
	funding uint64
	// bookingFeesPerLot is the amount of fee asset that needs to be reserved
	// for fees, per ordered lot. For all assets, this will include
	// LotFeeRange.Max.Swap. For non-token EVM assets (eth, matic) Max.Refund
	// will be added. If the asset is the parent chain of a token counter-asset,
	// Max.Redeem is added. This is a commonly needed sum in various validation
	// and optimization functions.
	bookingFeesPerLot uint64
}

// botCoreAdaptor is an interface used by bots to access DEX related
// functions. Common functionality used by multiple market making
// strategies is implemented here. The functions in this interface
// do not need to take assetID parameters, as the bot will only be
// trading on a single DEX market.
type botCoreAdaptor interface {
	SyncBook(host string, base, quote uint32) (*orderbook.OrderBook, core.BookFeed, error)
	Cancel(oidB dex.Bytes) error
	DEXTrade(rate, qty uint64, sell bool) (*core.Order, error)
	ExchangeMarket(host string, baseID, quoteID uint32) (*core.Market, error)
	ExchangeRateFromFiatSources() uint64
	OrderFeesInUnits(sell, base bool, rate uint64) (uint64, error) // estimated fees, not max
	SubscribeOrderUpdates() (updates <-chan *core.Order)
	SufficientBalanceForDEXTrade(rate, qty uint64, sell bool) (bool, error)
}

// botCexAdaptor is an interface used by bots to access CEX related
// functions. Common functionality used by multiple market making
// strategies is implemented here. The functions in this interface
// take assetID parameters, unlike botCoreAdaptor, to support a
// multi-hop strategy.
type botCexAdaptor interface {
	CancelTrade(ctx context.Context, baseID, quoteID uint32, tradeID string) error
	SubscribeMarket(ctx context.Context, baseID, quoteID uint32) error
	SubscribeTradeUpdates() <-chan *libxc.Trade
	CEXTrade(ctx context.Context, baseID, quoteID uint32, sell bool, rate, qty uint64) (*libxc.Trade, error)
	SufficientBalanceForCEXTrade(baseID, quoteID uint32, sell bool, rate, qty uint64) (bool, error)
	VWAP(baseID, quoteID uint32, sell bool, qty uint64) (vwap, extrema uint64, filled bool, err error)
	MidGap(baseID, quoteID uint32) uint64
	Book() (buys, sells []*core.MiniOrder, _ error)
}

// BalanceEffects represents the effects that a market making event has on
// the bot's balances.
type BalanceEffects struct {
	Settled  map[uint32]int64  `json:"settled"`
	Locked   map[uint32]uint64 `json:"locked"`
	Pending  map[uint32]uint64 `json:"pending"`
	Reserved map[uint32]uint64 `json:"reserved"`
}

func newBalanceEffects() *BalanceEffects {
	return &BalanceEffects{
		Settled:  make(map[uint32]int64),
		Locked:   make(map[uint32]uint64),
		Pending:  make(map[uint32]uint64),
		Reserved: make(map[uint32]uint64),
	}
}

type balanceEffectsDiff struct {
	settled  map[uint32]int64
	locked   map[uint32]int64
	pending  map[uint32]int64
	reserved map[uint32]int64
}

func newBalanceEffectsDiff() *balanceEffectsDiff {
	return &balanceEffectsDiff{
		settled:  make(map[uint32]int64),
		locked:   make(map[uint32]int64),
		pending:  make(map[uint32]int64),
		reserved: make(map[uint32]int64),
	}
}

func (b *BalanceEffects) sub(other *BalanceEffects) *balanceEffectsDiff {
	res := newBalanceEffectsDiff()

	for assetID, v := range b.Settled {
		res.settled[assetID] = v
	}
	for assetID, v := range b.Locked {
		res.locked[assetID] = int64(v)
	}
	for assetID, v := range b.Pending {
		res.pending[assetID] = int64(v)
	}
	for assetID, v := range b.Reserved {
		res.reserved[assetID] = int64(v)
	}

	for assetID, v := range other.Settled {
		res.settled[assetID] -= v
	}
	for assetID, v := range other.Locked {
		res.locked[assetID] -= int64(v)
	}
	for assetID, v := range other.Pending {
		res.pending[assetID] -= int64(v)
	}
	for assetID, v := range other.Reserved {
		res.reserved[assetID] -= int64(v)
	}

	return res
}

// pendingWithdrawal represents a withdrawal from a CEX that has been
// initiated, but the DEX has not yet received.
type pendingWithdrawal struct {
	eventLogID   uint64
	timestamp    int64
	withdrawalID string
	assetID      uint32
	// amtWithdrawn is the amount the CEX balance is decreased by.
	// It will not be the same as the amount received in the dex wallet.
	amtWithdrawn uint64

	txMtx sync.RWMutex
	txID  string
	tx    *asset.WalletTransaction
}

func withdrawalBalanceEffects(tx *asset.WalletTransaction, cexDebit uint64, assetID uint32) (dex, cex *BalanceEffects) {
	dex = newBalanceEffects()
	cex = newBalanceEffects()

	cex.Settled[assetID] = -int64(cexDebit)

	if tx != nil {
		if tx.Confirmed {
			dex.Settled[assetID] += int64(tx.Amount)
		} else {
			dex.Pending[assetID] += tx.Amount
		}
	} else {
		dex.Pending[assetID] += cexDebit
	}

	return
}

func (w *pendingWithdrawal) balanceEffects() (dex, cex *BalanceEffects) {
	w.txMtx.RLock()
	defer w.txMtx.RUnlock()

	return withdrawalBalanceEffects(w.tx, w.amtWithdrawn, w.assetID)
}

// pendingDeposit represents a deposit to a CEX that has not yet been
// confirmed.
type pendingDeposit struct {
	eventLogID      uint64
	timestamp       int64
	assetID         uint32
	amtConventional float64

	mtx          sync.RWMutex
	tx           *asset.WalletTransaction
	feeConfirmed bool
	cexConfirmed bool
	amtCredited  uint64
}

func depositBalanceEffects(assetID uint32, tx *asset.WalletTransaction, cexConfirmed bool) (dex, cex *BalanceEffects) {
	feeAsset := assetID
	token := asset.TokenInfo(assetID)
	if token != nil {
		feeAsset = token.ParentID
	}

	dex, cex = newBalanceEffects(), newBalanceEffects()

	dex.Settled[assetID] -= int64(tx.Amount)
	dex.Settled[feeAsset] -= int64(tx.Fees)

	if cexConfirmed {
		cex.Settled[assetID] += int64(tx.Amount)
	} else {
		cex.Pending[assetID] += tx.Amount
	}

	return dex, cex
}

func (d *pendingDeposit) balanceEffects() (dex, cex *BalanceEffects) {
	d.mtx.RLock()
	defer d.mtx.RUnlock()

	return depositBalanceEffects(d.assetID, d.tx, d.cexConfirmed)
}

type dexOrderState struct {
	dexBalanceEffects *BalanceEffects
	cexBalanceEffects *BalanceEffects
	order             *core.Order
	counterTradeRate  uint64
}

// pendingDEXOrder keeps track of the balance effects of a pending DEX order.
// The actual order is not stored here, only its effects on the balance.
type pendingDEXOrder struct {
	eventLogID uint64
	timestamp  int64

	// swaps, redeems, and refunds are caches of transactions. This avoids
	// having to query the wallet for transactions that are already confirmed.
	txsMtx  sync.RWMutex
	swaps   map[string]*asset.WalletTransaction
	redeems map[string]*asset.WalletTransaction
	refunds map[string]*asset.WalletTransaction
	// txsMtx is required to be locked for writes to state
	state atomic.Value // *dexOrderState

	// placementIndex/counterTradeRate are used by MultiTrade to know
	// which orders to place/cancel.
	placementIndex   uint64
	counterTradeRate uint64
}

func (p *pendingDEXOrder) cexBalanceEffects() *BalanceEffects {
	return p.currentState().cexBalanceEffects
}

// currentState can be called without locking, but to get a consistent view of
// the transactions and the state, txsMtx should be read locked.
func (p *pendingDEXOrder) currentState() *dexOrderState {
	return p.state.Load().(*dexOrderState)
}

// counterTradeAsset is the asset that the bot will need to trade on the CEX
// to arbitrage matches on the DEX.
func (p *pendingDEXOrder) counterTradeAsset() uint32 {
	o := p.currentState().order
	if o.Sell {
		return o.QuoteID
	}
	return o.BaseID
}

type pendingCEXOrder struct {
	eventLogID uint64
	timestamp  int64

	tradeMtx sync.RWMutex
	trade    *libxc.Trade
}

// market is the market-related data for the unifiedExchangeAdaptor and the
// calculators. market provides a number of methods for conversions and
// formatting.
type market struct {
	host        string
	name        string
	rateStep    uint64
	lotSize     uint64
	baseID      uint32
	baseTicker  string
	bui         dex.UnitInfo
	baseFeeID   uint32
	baseFeeUI   dex.UnitInfo
	quoteID     uint32
	quoteTicker string
	qui         dex.UnitInfo
	quoteFeeID  uint32
	quoteFeeUI  dex.UnitInfo
}

func parseMarket(host string, mkt *core.Market) (*market, error) {
	bui, err := asset.UnitInfo(mkt.BaseID)
	if err != nil {
		return nil, err
	}
	baseFeeID := mkt.BaseID
	baseFeeUI := bui
	if tkn := asset.TokenInfo(mkt.BaseID); tkn != nil {
		baseFeeID = tkn.ParentID
		baseFeeUI, err = asset.UnitInfo(tkn.ParentID)
		if err != nil {
			return nil, err
		}
	}
	qui, err := asset.UnitInfo(mkt.QuoteID)
	if err != nil {
		return nil, err
	}
	quoteFeeID := mkt.QuoteID
	quoteFeeUI := qui
	if tkn := asset.TokenInfo(mkt.QuoteID); tkn != nil {
		quoteFeeID = tkn.ParentID
		quoteFeeUI, err = asset.UnitInfo(tkn.ParentID)
		if err != nil {
			return nil, err
		}
	}
	return &market{
		host:        host,
		name:        mkt.Name,
		rateStep:    mkt.RateStep,
		lotSize:     mkt.LotSize,
		baseID:      mkt.BaseID,
		baseTicker:  bui.Conventional.Unit,
		bui:         bui,
		baseFeeID:   baseFeeID,
		baseFeeUI:   baseFeeUI,
		quoteID:     mkt.QuoteID,
		quoteTicker: qui.Conventional.Unit,
		qui:         qui,
		quoteFeeID:  quoteFeeID,
		quoteFeeUI:  quoteFeeUI,
	}, nil
}

func (m *market) fmtRate(msgRate uint64) string {
	r := calc.ConventionalRate(msgRate, m.bui, m.qui)
	s := strconv.FormatFloat(r, 'f', 8, 64)
	if strings.Contains(s, ".") {
		s = strings.TrimRight(strings.TrimRight(s, "0"), ".")
	}
	return s
}
func (m *market) fmtBase(atoms uint64) string {
	return m.bui.FormatAtoms(atoms)
}
func (m *market) fmtQuote(atoms uint64) string {
	return m.qui.FormatAtoms(atoms)
}
func (m *market) fmtQty(assetID uint32, atoms uint64) string {
	if assetID == m.baseID {
		return m.fmtBase(atoms)
	}
	return m.fmtQuote(atoms)
}

func (m *market) fmtBaseFees(atoms uint64) string {
	return m.baseFeeUI.FormatAtoms(atoms)
}

func (m *market) fmtQuoteFees(atoms uint64) string {
	return m.quoteFeeUI.FormatAtoms(atoms)
}
func (m *market) fmtFees(assetID uint32, atoms uint64) string {
	if assetID == m.baseID {
		return m.fmtBaseFees(atoms)
	}
	return m.fmtQuoteFees(atoms)
}

func (m *market) msgRate(convRate float64) uint64 {
	return calc.MessageRate(convRate, m.bui, m.qui)
}

// unifiedExchangeAdaptor implements both botCoreAdaptor and botCexAdaptor.
type unifiedExchangeAdaptor struct {
	*market
	clientCore
	libxc.CEX

	ctx             context.Context
	wg              sync.WaitGroup
	botID           string
	log             dex.Logger
	fiatRates       atomic.Value // map[uint32]float64
	orderUpdates    atomic.Value // chan *core.Order
	mwh             *MarketWithHost
	eventLogDB      eventLogDB
	botCfgV         atomic.Value // *BotConfig
	initialBalances map[uint32]uint64
	baseTraits      asset.WalletTrait
	quoteTraits     asset.WalletTrait

	botLooper dex.Connector
	botLoop   *dex.ConnectionMaster
	paused    atomic.Bool

	autoRebalanceCfg *AutoRebalanceConfig

	subscriptionIDMtx sync.RWMutex
	subscriptionID    *int

	feesMtx  sync.RWMutex
	buyFees  *orderFees
	sellFees *orderFees

	startTime  atomic.Int64
	eventLogID atomic.Uint64

	balancesMtx sync.RWMutex
	// baseDEXBalance/baseCEXBalance are the balances the bots have before
	// taking into account any pending actions. These are updated whenever
	// a pending action is completed. They may become negative if a balance
	// is decreased during an update while there are pending actions that
	// positively affect the available balance.
	baseDexBalances    map[uint32]int64
	baseCexBalances    map[uint32]int64
	pendingDEXOrders   map[order.OrderID]*pendingDEXOrder
	pendingCEXOrders   map[string]*pendingCEXOrder
	pendingWithdrawals map[string]*pendingWithdrawal
	pendingDeposits    map[string]*pendingDeposit
	inventoryMods      map[uint32]int64

	// If pendingBaseRebalance/pendingQuoteRebalance are true, it means
	// there is a pending deposit/withdrawal of the base/quote asset,
	// and no other deposits/withdrawals of that asset should happen
	// until it is complete.
	pendingBaseRebalance  atomic.Bool
	pendingQuoteRebalance atomic.Bool

	// The following are updated whenever a pending action is complete.
	// For accurate run stats, the pending actions must be taken into
	// account.
	runStats struct {
		completedMatches atomic.Uint32
		tradedUSD        struct {
			sync.Mutex
			v float64
		}
		feeGapStats atomic.Value
	}
}

var _ botCoreAdaptor = (*unifiedExchangeAdaptor)(nil)
var _ botCexAdaptor = (*unifiedExchangeAdaptor)(nil)

func (u *unifiedExchangeAdaptor) botCfg() *BotConfig {
	return u.botCfgV.Load().(*BotConfig)
}

// botLooper is just a dex.Connector for a function.
type botLooper func(context.Context) (*sync.WaitGroup, error)

func (f botLooper) Connect(ctx context.Context) (*sync.WaitGroup, error) {
	return f(ctx)
}

// setBotLoop sets the loop that must be shut down for configuration updates.
// Every bot should call setBotLoop during construction.
func (u *unifiedExchangeAdaptor) setBotLoop(f botLooper) {
	u.botLooper = f
}

func (u *unifiedExchangeAdaptor) runBotLoop(ctx context.Context) error {
	if u.botLooper == nil {
		return errors.New("no bot looper set")
	}
	u.botLoop = dex.NewConnectionMaster(u.botLooper)
	return u.botLoop.ConnectOnce(ctx)
}

// withPause runs a function with the bot loop paused.
func (u *unifiedExchangeAdaptor) withPause(f func() error) error {
	if !u.paused.CompareAndSwap(false, true) {
		return errors.New("already paused")
	}
	defer u.paused.Store(false)

	u.botLoop.Disconnect()
	if err := f(); err != nil {
		return err
	}
	if u.ctx.Err() != nil { // Make sure we weren't shut down during pause.
		return u.ctx.Err()
	}
	return u.botLoop.ConnectOnce(u.ctx)
}

// logBalanceAdjustments logs a trace log of balance adjustments and updated
// settled balances.
//
// balancesMtx must be read locked when calling this function.
func (u *unifiedExchangeAdaptor) logBalanceAdjustments(dexDiffs, cexDiffs map[uint32]int64, reason string) {
	if u.log.Level() > dex.LevelTrace {
		return
	}

	var msg strings.Builder
	writeLine := func(s string, a ...interface{}) {
		msg.WriteString("\n" + fmt.Sprintf(s, a...))
	}
	writeLine("")
	writeLine("Balance adjustments(%s):", reason)

	format := func(assetID uint32, v int64, plusSign bool) string {
		ui, err := asset.UnitInfo(assetID)
		if err != nil {
			return "<what the asset?>"
		}
		return ui.FormatSignedAtoms(v, plusSign)
	}

	if len(dexDiffs) > 0 {
		writeLine("  DEX:")
		for assetID, dexDiff := range dexDiffs {
			writeLine("    " + format(assetID, dexDiff, true))
		}
	}

	if len(cexDiffs) > 0 {
		writeLine("  CEX:")
		for assetID, cexDiff := range cexDiffs {
			writeLine("    " + format(assetID, cexDiff, true))
		}
	}

	writeLine("Updated settled balances:")
	writeLine("  DEX:")

	for assetID, bal := range u.baseDexBalances {
		writeLine("    " + format(assetID, bal, false))
	}
	if len(u.baseCexBalances) > 0 {
		writeLine("  CEX:")
		for assetID, bal := range u.baseCexBalances {
			writeLine("    " + format(assetID, bal, false))
		}
	}

	dexPending := make(map[uint32]uint64)
	addDexPending := func(assetID uint32) {
		if v := u.dexBalance(assetID).Pending; v > 0 {
			dexPending[assetID] = v
		}
	}
	cexPending := make(map[uint32]uint64)
	addCexPending := func(assetID uint32) {
		if v := u.cexBalance(assetID).Pending; v > 0 {
			cexPending[assetID] = v
		}
	}
	addDexPending(u.baseID)
	addCexPending(u.baseID)
	addDexPending(u.quoteID)
	addCexPending(u.quoteID)
	if u.baseFeeID != u.baseID {
		addCexPending(u.baseFeeID)
		addCexPending(u.baseFeeID)
	}
	if u.quoteFeeID != u.quoteID && u.quoteFeeID != u.baseID {
		addCexPending(u.quoteFeeID)
		addCexPending(u.quoteFeeID)
	}
	if len(dexPending) > 0 {
		writeLine("  DEX pending:")
		for assetID, v := range dexPending {
			writeLine("    " + format(assetID, int64(v), true))
		}
	}
	if len(cexPending) > 0 {
		writeLine("  CEX pending:")
		for assetID, v := range cexPending {
			writeLine("    " + format(assetID, int64(v), true))
		}
	}

	writeLine("")
	u.log.Tracef(msg.String())
}

// SufficientBalanceForDEXTrade returns whether the bot has sufficient balance
// to place a DEX trade.
func (u *unifiedExchangeAdaptor) SufficientBalanceForDEXTrade(rate, qty uint64, sell bool) (bool, error) {
	fromAsset, fromFeeAsset, toAsset, toFeeAsset := orderAssets(u.baseID, u.quoteID, sell)
	balances := map[uint32]uint64{}
	for _, assetID := range []uint32{fromAsset, fromFeeAsset, toAsset, toFeeAsset} {
		if _, found := balances[assetID]; !found {
			bal := u.DEXBalance(assetID)
			balances[assetID] = bal.Available
		}
	}

	buyFees, sellFees, err := u.orderFees()
	if err != nil {
		return false, err
	}
	fees, fundingFees := buyFees.Max, buyFees.funding
	if sell {
		fees, fundingFees = sellFees.Max, sellFees.funding
	}

	if balances[fromFeeAsset] < fundingFees {
		return false, nil
	}
	balances[fromFeeAsset] -= fundingFees

	fromQty := qty
	if !sell {
		fromQty = calc.BaseToQuote(rate, qty)
	}
	if balances[fromAsset] < fromQty {
		return false, nil
	}
	balances[fromAsset] -= fromQty

	numLots := qty / u.lotSize
	if balances[fromFeeAsset] < numLots*fees.Swap {
		return false, nil
	}
	balances[fromFeeAsset] -= numLots * fees.Swap

	if u.isAccountLocker(fromAsset) {
		if balances[fromFeeAsset] < numLots*fees.Refund {
			return false, nil
		}
		balances[fromFeeAsset] -= numLots * fees.Refund
	}

	if u.isAccountLocker(toAsset) {
		if balances[toFeeAsset] < numLots*fees.Redeem {
			return false, nil
		}
		balances[toFeeAsset] -= numLots * fees.Redeem
	}

	return true, nil
}

// SufficientBalanceOnCEXTrade returns whether the bot has sufficient balance
// to place a CEX trade.
func (u *unifiedExchangeAdaptor) SufficientBalanceForCEXTrade(baseID, quoteID uint32, sell bool, rate, qty uint64) (bool, error) {
	var fromAssetID uint32
	var fromAssetQty uint64
	if sell {
		fromAssetID = u.baseID
		fromAssetQty = qty
	} else {
		fromAssetID = u.quoteID
		fromAssetQty = calc.BaseToQuote(rate, qty)
	}

	fromAssetBal := u.CEXBalance(fromAssetID)
	return fromAssetBal.Available >= fromAssetQty, nil
}

// dexOrderInfo is used by MultiTrade to keep track of the placement index
// and counter trade rate of an order.
type dexOrderInfo struct {
	placementIndex   uint64
	counterTradeRate uint64
	placement        *core.QtyRate
}

// updateDEXOrderEvent updates the event log with the current state of a
// pending DEX order and sends an event notification.
func (u *unifiedExchangeAdaptor) updateDEXOrderEvent(o *pendingDEXOrder, complete bool) {
	o.txsMtx.RLock()
	transactions := make([]*asset.WalletTransaction, 0, len(o.swaps)+len(o.redeems)+len(o.refunds))
	addTxs := func(txs map[string]*asset.WalletTransaction) {
		for _, tx := range txs {
			transactions = append(transactions, tx)
		}
	}
	addTxs(o.swaps)
	addTxs(o.redeems)
	addTxs(o.refunds)
	state := o.currentState()
	o.txsMtx.RUnlock()

	e := &MarketMakingEvent{
		ID:             o.eventLogID,
		TimeStamp:      o.timestamp,
		Pending:        !complete,
		BalanceEffects: combineBalanceEffects(state.dexBalanceEffects, state.cexBalanceEffects),
		DEXOrderEvent: &DEXOrderEvent{
			ID:           state.order.ID.String(),
			Rate:         state.order.Rate,
			Qty:          state.order.Qty,
			Sell:         state.order.Sell,
			Transactions: transactions,
		},
	}

	u.eventLogDB.storeEvent(u.startTime.Load(), u.mwh, e, u.balanceState())
	u.notifyEvent(e)
}

func cexOrderEvent(trade *libxc.Trade, eventID uint64, timestamp int64) *MarketMakingEvent {
	return &MarketMakingEvent{
		ID:             eventID,
		TimeStamp:      timestamp,
		Pending:        !trade.Complete,
		BalanceEffects: cexTradeBalanceEffects(trade),
		CEXOrderEvent: &CEXOrderEvent{
			ID:          trade.ID,
			Rate:        trade.Rate,
			Qty:         trade.Qty,
			Sell:        trade.Sell,
			BaseFilled:  trade.BaseFilled,
			QuoteFilled: trade.QuoteFilled,
		},
	}
}

// updateCEXOrderEvent updates the event log with the current state of a
// pending CEX order and sends an event notification.
func (u *unifiedExchangeAdaptor) updateCEXOrderEvent(trade *libxc.Trade, eventID uint64, timestamp int64) {
	event := cexOrderEvent(trade, eventID, timestamp)
	u.eventLogDB.storeEvent(u.startTime.Load(), u.mwh, event, u.balanceState())
	u.notifyEvent(event)
}

// updateDepositEvent updates the event log with the current state of a
// pending deposit and sends an event notification.
func (u *unifiedExchangeAdaptor) updateDepositEvent(deposit *pendingDeposit) {
	deposit.mtx.RLock()
	e := &MarketMakingEvent{
		ID:             deposit.eventLogID,
		TimeStamp:      deposit.timestamp,
		BalanceEffects: combineBalanceEffects(deposit.balanceEffects()),
		Pending:        !deposit.cexConfirmed || !deposit.feeConfirmed,
		DepositEvent: &DepositEvent{
			AssetID:     deposit.assetID,
			Transaction: deposit.tx,
			CEXCredit:   deposit.amtCredited,
		},
	}
	deposit.mtx.RUnlock()

	u.eventLogDB.storeEvent(u.startTime.Load(), u.mwh, e, u.balanceState())
	u.notifyEvent(e)
}

func (u *unifiedExchangeAdaptor) updateConfigEvent(updatedCfg *BotConfig) {
	e := &MarketMakingEvent{
		ID:           u.eventLogID.Add(1),
		TimeStamp:    time.Now().Unix(),
		UpdateConfig: updatedCfg,
	}
	u.eventLogDB.storeEvent(u.startTime.Load(), u.mwh, e, u.balanceState())
}

func (u *unifiedExchangeAdaptor) updateInventoryEvent(inventoryMods map[uint32]int64) {
	e := &MarketMakingEvent{
		ID:              u.eventLogID.Add(1),
		TimeStamp:       time.Now().Unix(),
		UpdateInventory: &inventoryMods,
	}
	u.eventLogDB.storeEvent(u.startTime.Load(), u.mwh, e, u.balanceState())
}

func combineBalanceEffects(dex, cex *BalanceEffects) *BalanceEffects {
	effects := newBalanceEffects()
	for assetID, v := range dex.Settled {
		effects.Settled[assetID] += v
	}
	for assetID, v := range dex.Locked {
		effects.Locked[assetID] += v
	}
	for assetID, v := range dex.Pending {
		effects.Pending[assetID] += v
	}
	for assetID, v := range dex.Reserved {
		effects.Reserved[assetID] += v
	}

	for assetID, v := range cex.Settled {
		effects.Settled[assetID] += v
	}
	for assetID, v := range cex.Locked {
		effects.Locked[assetID] += v
	}
	for assetID, v := range cex.Pending {
		effects.Pending[assetID] += v
	}
	for assetID, v := range cex.Reserved {
		effects.Reserved[assetID] += v
	}

	return effects

}

// updateWithdrawalEvent updates the event log with the current state of a
// pending withdrawal and sends an event notification.
func (u *unifiedExchangeAdaptor) updateWithdrawalEvent(withdrawal *pendingWithdrawal, tx *asset.WalletTransaction) {
	complete := tx != nil && tx.Confirmed
	e := &MarketMakingEvent{
		ID:             withdrawal.eventLogID,
		TimeStamp:      withdrawal.timestamp,
		BalanceEffects: combineBalanceEffects(withdrawal.balanceEffects()),
		Pending:        !complete,
		WithdrawalEvent: &WithdrawalEvent{
			AssetID:     withdrawal.assetID,
			ID:          withdrawal.withdrawalID,
			Transaction: tx,
			CEXDebit:    withdrawal.amtWithdrawn,
		},
	}

	u.eventLogDB.storeEvent(u.startTime.Load(), u.mwh, e, u.balanceState())
	u.notifyEvent(e)
}

// groupedBookedOrders returns pending dex orders grouped by the placement
// index used to create them when they were placed with MultiTrade.
func (u *unifiedExchangeAdaptor) groupedBookedOrders(sells bool) (orders map[uint64][]*pendingDEXOrder) {
	orders = make(map[uint64][]*pendingDEXOrder)

	groupPendingOrder := func(pendingOrder *pendingDEXOrder) {
		o := pendingOrder.currentState().order
		if o.Status > order.OrderStatusBooked {
			return
		}

		pi := pendingOrder.placementIndex
		if sells == o.Sell {
			if orders[pi] == nil {
				orders[pi] = []*pendingDEXOrder{}
			}
			orders[pi] = append(orders[pi], pendingOrder)
		}
	}

	u.balancesMtx.RLock()
	defer u.balancesMtx.RUnlock()

	for _, pendingOrder := range u.pendingDEXOrders {
		groupPendingOrder(pendingOrder)
	}

	return
}

// rateCausesSelfMatchFunc returns a function that can be called to determine
// whether a rate would cause a self match. The sell parameter indicates whether
// the returned function will support sell or buy orders.
func (u *unifiedExchangeAdaptor) rateCausesSelfMatchFunc(sell bool) func(rate uint64) bool {
	var highestExistingBuy, lowestExistingSell uint64 = 0, math.MaxUint64

	for _, groupedOrders := range u.groupedBookedOrders(!sell) {
		for _, o := range groupedOrders {
			order := o.currentState().order
			if sell && order.Rate > highestExistingBuy {
				highestExistingBuy = order.Rate
			}
			if !sell && order.Rate < lowestExistingSell {
				lowestExistingSell = order.Rate
			}
		}
	}

	return func(rate uint64) bool {
		if sell {
			return rate <= highestExistingBuy
		}
		return rate >= lowestExistingSell
	}
}

// reservedForCounterTrade returns the amount that is required to be reserved
// on the CEX in order for this order to be counter traded when matched.
func reservedForCounterTrade(sellOnDEX bool, counterTradeRate, remainingQty uint64) uint64 {
	if counterTradeRate == 0 {
		return 0
	}

	if sellOnDEX {
		return calc.BaseToQuote(counterTradeRate, remainingQty)
	}

	return remainingQty
}

func withinTolerance(rate, target uint64, driftTolerance float64) bool {
	tolerance := uint64(float64(target) * driftTolerance)
	lowerBound := target - tolerance
	upperBound := target + tolerance
	return rate >= lowerBound && rate <= upperBound
}

func (u *unifiedExchangeAdaptor) placeMultiTrade(placements []*dexOrderInfo, sell bool) ([]*core.Order, error) {
	corePlacements := make([]*core.QtyRate, 0, len(placements))
	for _, p := range placements {
		corePlacements = append(corePlacements, p.placement)
	}

	botCfg := u.botCfg()
	var walletOptions map[string]string
	if sell {
		walletOptions = botCfg.BaseWalletOptions
	} else {
		walletOptions = botCfg.QuoteWalletOptions
	}

	fromAsset, fromFeeAsset, toAsset, toFeeAsset := orderAssets(u.baseID, u.quoteID, sell)
	multiTradeForm := &core.MultiTradeForm{
		Host:       u.host,
		Base:       u.baseID,
		Quote:      u.quoteID,
		Sell:       sell,
		Placements: corePlacements,
		Options:    walletOptions,
		MaxLock:    u.DEXBalance(fromAsset).Available,
	}

	newPendingDEXOrders := make([]*pendingDEXOrder, 0, len(placements))
	defer func() {
		// defer until u.balancesMtx is unlocked
		for _, o := range newPendingDEXOrders {
			u.updateDEXOrderEvent(o, false)
		}
		u.sendStatsUpdate()
	}()

	u.balancesMtx.Lock()
	defer u.balancesMtx.Unlock()

	orders, err := u.clientCore.MultiTrade([]byte{}, multiTradeForm)
	if err != nil {
		return nil, err
	}

	if len(placements) < len(orders) {
		return nil, fmt.Errorf("unexpected number of orders. expected at most %d, got %d", len(placements), len(orders))
	}

	for i, o := range orders {
		var orderID order.OrderID
		copy(orderID[:], o.ID)

		dexEffects, cexEffects := newBalanceEffects(), newBalanceEffects()

		dexEffects.Settled[fromAsset] -= int64(o.LockedAmt)
		dexEffects.Settled[fromFeeAsset] -= int64(o.ParentAssetLockedAmt + o.RefundLockedAmt)
		dexEffects.Settled[toFeeAsset] -= int64(o.RedeemLockedAmt)

		dexEffects.Locked[fromAsset] += o.LockedAmt
		dexEffects.Locked[fromFeeAsset] += o.ParentAssetLockedAmt + o.RefundLockedAmt
		dexEffects.Locked[toFeeAsset] += o.RedeemLockedAmt

		if o.FeesPaid != nil && o.FeesPaid.Funding > 0 {
			dexEffects.Settled[fromFeeAsset] -= int64(o.FeesPaid.Funding)
		}

		reserved := reservedForCounterTrade(o.Sell, placements[i].counterTradeRate, o.Qty)
		cexEffects.Settled[toAsset] -= int64(reserved)
		cexEffects.Reserved[toAsset] = reserved

		pendingOrder := &pendingDEXOrder{
			eventLogID:       u.eventLogID.Add(1),
			timestamp:        time.Now().Unix(),
			swaps:            make(map[string]*asset.WalletTransaction),
			redeems:          make(map[string]*asset.WalletTransaction),
			refunds:          make(map[string]*asset.WalletTransaction),
			placementIndex:   placements[i].placementIndex,
			counterTradeRate: placements[i].counterTradeRate,
		}

		pendingOrder.state.Store(
			&dexOrderState{
				order:             o,
				dexBalanceEffects: dexEffects,
				cexBalanceEffects: cexEffects,
				counterTradeRate:  pendingOrder.counterTradeRate,
			})
		u.pendingDEXOrders[orderID] = pendingOrder
		newPendingDEXOrders = append(newPendingDEXOrders, u.pendingDEXOrders[orderID])
	}

	return orders, nil
}

// MultiTrade places multiple orders on the DEX order book. The placements
// arguments does not represent the trades that should be placed at this time,
// but rather the amount of lots that the caller expects consistently have on
// the orderbook at various rates. It is expected that the caller will
// periodically (each epoch) call this function with the same number of
// placements in the same order, with the rates updated to reflect the current
// market conditions.
//
// When an order is placed, the index of the placement that initiated the order
// is tracked. On subsequent calls, as the rates change, the placements will be
// compared with prior trades with the same placement index. If the trades on
// the books differ from the rates in the placements by greater than
// driftTolerance, the orders will be cancelled. As orders get filled, and there
// are less than the number of lots specified in the placement on the books,
// new trades will be made.
//
// The caller can pass a rate of 0 for any placement to indicate that all orders
// that were made during previous calls to MultiTrade with the same placement index
// should be cancelled.
//
// dexReserves and cexReserves are the amount of funds that should not be used to
// place orders. These are used in case the bot is about to make a deposit or
// withdrawal, and does not want those funds to get locked up in a trade.
//
// The placements must be passed in decreasing priority order. If there is not
// enough balance to place all of the orders, the lower priority trades that
// were made in previous calls will be cancelled.
func (u *unifiedExchangeAdaptor) multiTrade(
	placements []*multiTradePlacement,
	sell bool,
	driftTolerance float64,
	currEpoch uint64,
) map[order.OrderID]*dexOrderInfo {
	if len(placements) == 0 {
		return nil
	}
	buyFees, sellFees, err := u.orderFees()
	if err != nil {
		u.log.Errorf("multiTrade: error getting order fees: %v", err)
		return nil
	}

	fromID, fromFeeID, toID, toFeeID := orderAssets(u.baseID, u.quoteID, sell)
	fees, fundingFees := buyFees.Max, buyFees.funding
	if sell {
		fees, fundingFees = sellFees.Max, sellFees.funding
	}

	// First, determine the amount of balances the bot has available to place
	// DEX trades taking into account dexReserves.
	remainingBalances := map[uint32]uint64{}
	for _, assetID := range []uint32{fromID, fromFeeID, toID, toFeeID} {
		if _, found := remainingBalances[assetID]; !found {
			remainingBalances[assetID] = u.DEXBalance(assetID).Available
		}
	}
	if remainingBalances[fromFeeID] < fundingFees {
		u.log.Debugf("multiTrade: insufficient balance for funding fees. required: %d, have: %d",
			fundingFees, remainingBalances[fromFeeID])
		return nil
	}
	remainingBalances[fromFeeID] -= fundingFees

	// If the placements include a counterTradeRate, the CEX balance must also
	// be taken into account to determine how many trades can be placed.
	accountForCEXBal := placements[0].counterTradeRate > 0
	var remainingCEXBal uint64
	if accountForCEXBal {
		remainingCEXBal = u.CEXBalance(toID).Available
	}

	cancels := make([]dex.Bytes, 0, len(placements))
	addCancel := func(o *core.Order) {
		if currEpoch-o.Epoch < 2 { // TODO: check epoch
			u.log.Debugf("multiTrade: skipping cancel not past free cancel threshold")
			return
		}
		cancels = append(cancels, o.ID)
	}

	pendingOrders := u.groupedBookedOrders(sell)

	// requiredPlacements is a copy of placements where the lots field is
	// adjusted to take into account pending orders that are already on
	// the books.
	requiredPlacements := make([]*multiTradePlacement, 0, len(placements))
	// keptOrders is a list of pending orders that are not being cancelled, in
	// decreasing order of placementIndex. If the bot doesn't have enough
	// balance to place an order with a higher priority (lower placementIndex)
	// then the lower priority orders in this list will be cancelled.
	keptOrders := make([]*pendingDEXOrder, 0, len(placements))
	for _, p := range placements {
		pCopy := *p
		requiredPlacements = append(requiredPlacements, &pCopy)
	}
	for _, groupedOrders := range pendingOrders {
		for _, o := range groupedOrders {
			order := o.currentState().order
			if o.placementIndex >= uint64(len(requiredPlacements)) {
				// This will happen if there is a reconfig in which there are
				// now less placements than before.
				addCancel(order)
				continue
			}

			mustCancel := !withinTolerance(order.Rate, placements[o.placementIndex].rate, driftTolerance)
			if requiredPlacements[o.placementIndex].lots >= (order.Qty-order.Filled)/u.lotSize {
				requiredPlacements[o.placementIndex].lots -= (order.Qty - order.Filled) / u.lotSize
			} else {
				// This will happen if there is a reconfig in which this
				// placement index now requires less lots than before.
				mustCancel = true
				requiredPlacements[o.placementIndex].lots = 0
			}

			if mustCancel {
				u.log.Tracef("%s cancel with order rate = %s, placement rate = %s, drift tolerance = %.4f%%",
					u.mwh, u.fmtRate(order.Rate), u.fmtRate(placements[o.placementIndex].rate), driftTolerance*100,
				)
				addCancel(order)
			} else {
				keptOrders = append([]*pendingDEXOrder{o}, keptOrders...)
			}
		}
	}

	rateCausesSelfMatch := u.rateCausesSelfMatchFunc(sell)

	fundingReq := func(rate, lots, counterTradeRate uint64) (dexReq map[uint32]uint64, cexReq uint64) {
		qty := u.lotSize * lots
		if !sell {
			qty = calc.BaseToQuote(rate, qty)
		}
		dexReq = make(map[uint32]uint64)
		dexReq[fromID] += qty
		dexReq[fromFeeID] += fees.Swap * lots
		if u.isAccountLocker(fromID) {
			dexReq[fromFeeID] += fees.Refund * lots
		}
		if u.isAccountLocker(toID) {
			dexReq[toFeeID] += fees.Redeem * lots
		}
		if accountForCEXBal {
			if sell {
				cexReq = calc.BaseToQuote(counterTradeRate, u.lotSize*lots)
			} else {
				cexReq = u.lotSize * lots
			}
		}
		return
	}

	canAffordLots := func(rate, lots, counterTradeRate uint64) bool {
		dexReq, cexReq := fundingReq(rate, lots, counterTradeRate)
		for assetID, v := range dexReq {
			if remainingBalances[assetID] < v {
				return false
			}
		}
		return remainingCEXBal >= cexReq
	}

	orderInfos := make([]*dexOrderInfo, 0, len(requiredPlacements))

	for i, placement := range requiredPlacements {
		if placement.lots == 0 {
			continue
		}

		if rateCausesSelfMatch(placement.rate) {
			u.log.Warnf("multiTrade: rate %d causes self match. Placements should be farther from mid-gap.", placement.rate)
			continue
		}

		searchN := int(placement.lots) + 1
		lotsPlus1 := sort.Search(searchN, func(lotsi int) bool {
			return !canAffordLots(placement.rate, uint64(lotsi), placement.counterTradeRate)
		})

		var lotsToPlace uint64
		if lotsPlus1 > 1 {
			lotsToPlace = uint64(lotsPlus1) - 1
			dexReq, cexReq := fundingReq(placement.rate, lotsToPlace, placement.counterTradeRate)
			for assetID, v := range dexReq {
				remainingBalances[assetID] -= v
			}
			remainingCEXBal -= cexReq

			orderInfos = append(orderInfos, &dexOrderInfo{
				placementIndex:   uint64(i),
				counterTradeRate: placement.counterTradeRate,
				placement: &core.QtyRate{
					Qty:  lotsToPlace * u.lotSize,
					Rate: placement.rate,
				},
			})
		}

		// If there is insufficient balance to place a higher priority order,
		// cancel the lower priority orders.
		if lotsToPlace < placement.lots {
			u.log.Tracef("multiTrade(%s,%d) out of funds for more placements. %d of %d lots for rate %s",
				sellStr(sell), i, lotsToPlace, placement.lots, u.fmtRate(placement.rate))
			for _, o := range keptOrders {
				if o.placementIndex > uint64(i) {
					order := o.currentState().order
					addCancel(order)
				}
			}

			break
		}
	}

	for _, cancel := range cancels {
		if err := u.Cancel(cancel); err != nil {
			u.log.Errorf("multiTrade: error canceling order %s: %v", cancel, err)
		}
	}

	if len(orderInfos) > 0 {
		orders, err := u.placeMultiTrade(orderInfos, sell)
		if err != nil {
			u.log.Errorf("multiTrade: error placing orders: %v", err)
			return nil
		}

		ordered := make(map[order.OrderID]*dexOrderInfo, len(placements))
		for i, o := range orders {
			var orderID order.OrderID
			copy(orderID[:], o.ID)
			ordered[orderID] = orderInfos[i]
		}
		return ordered
	}

	return nil
}

// DEXTrade places a single order on the DEX order book.
func (u *unifiedExchangeAdaptor) DEXTrade(rate, qty uint64, sell bool) (*core.Order, error) {
	enough, err := u.SufficientBalanceForDEXTrade(rate, qty, sell)
	if err != nil {
		return nil, err
	}
	if !enough {
		return nil, fmt.Errorf("insufficient balance")
	}

	placements := []*dexOrderInfo{{
		placement: &core.QtyRate{
			Qty:  qty,
			Rate: rate,
		},
	}}

	// multiTrade is used instead of Trade because Trade does not support
	// maxLock.
	orders, err := u.placeMultiTrade(placements, sell)
	if err != nil {
		return nil, err
	}

	if len(orders) == 0 {
		return nil, fmt.Errorf("no orders placed")
	}

	return orders[0], nil
}

type BotBalances struct {
	DEX *BotBalance `json:"dex"`
	CEX *BotBalance `json:"cex"`
}

// dexBalance must be called with the balancesMtx read locked.
func (u *unifiedExchangeAdaptor) dexBalance(assetID uint32) *BotBalance {
	bal, found := u.baseDexBalances[assetID]
	if !found {
		return &BotBalance{}
	}

	totalEffects := newBalanceEffects()
	addEffects := func(effects *BalanceEffects) {
		for assetID, v := range effects.Settled {
			totalEffects.Settled[assetID] += v
		}
		for assetID, v := range effects.Locked {
			totalEffects.Locked[assetID] += v
		}
		for assetID, v := range effects.Pending {
			totalEffects.Pending[assetID] += v
		}
		for assetID, v := range effects.Reserved {
			totalEffects.Reserved[assetID] += v
		}
	}

	for _, pendingOrder := range u.pendingDEXOrders {
		addEffects(pendingOrder.currentState().dexBalanceEffects)
	}

	for _, pendingDeposit := range u.pendingDeposits {
		dexEffects, _ := pendingDeposit.balanceEffects()
		addEffects(dexEffects)
	}

	for _, pendingWithdrawal := range u.pendingWithdrawals {
		dexEffects, _ := pendingWithdrawal.balanceEffects()
		addEffects(dexEffects)
	}

	availableBalance := bal + totalEffects.Settled[assetID]
	if availableBalance < 0 {
		u.log.Errorf("negative dex balance for %s: %d", dex.BipIDSymbol(assetID), availableBalance)
		availableBalance = 0
	}

	return &BotBalance{
		Available: uint64(availableBalance),
		Locked:    totalEffects.Locked[assetID],
		Pending:   totalEffects.Pending[assetID],
	}
}

// DEXBalance returns the balance of the bot on the DEX.
func (u *unifiedExchangeAdaptor) DEXBalance(assetID uint32) *BotBalance {
	u.balancesMtx.RLock()
	defer u.balancesMtx.RUnlock()

	return u.dexBalance(assetID)
}

func (u *unifiedExchangeAdaptor) timeStart() int64 {
	return u.startTime.Load()
}

// refreshAllPendingEvents updates the state of all pending events so that
// balances will be up to date.
func (u *unifiedExchangeAdaptor) refreshAllPendingEvents(ctx context.Context) {
	// Make copies of all maps to avoid locking balancesMtx for the entire process
	u.balancesMtx.Lock()
	pendingDEXOrders := make(map[order.OrderID]*pendingDEXOrder, len(u.pendingDEXOrders))
	for oid, pendingOrder := range u.pendingDEXOrders {
		pendingDEXOrders[oid] = pendingOrder
	}
	pendingCEXOrders := make(map[string]*pendingCEXOrder, len(u.pendingCEXOrders))
	for tradeID, pendingOrder := range u.pendingCEXOrders {
		pendingCEXOrders[tradeID] = pendingOrder
	}
	pendingWithdrawals := make(map[string]*pendingWithdrawal, len(u.pendingWithdrawals))
	for withdrawalID, pendingWithdrawal := range u.pendingWithdrawals {
		pendingWithdrawals[withdrawalID] = pendingWithdrawal
	}
	pendingDeposits := make(map[string]*pendingDeposit, len(u.pendingDeposits))
	for txID, pendingDeposit := range u.pendingDeposits {
		pendingDeposits[txID] = pendingDeposit
	}
	u.balancesMtx.Unlock()

	for _, pendingOrder := range pendingDEXOrders {
		pendingOrder.txsMtx.Lock()
		state := pendingOrder.currentState()
		pendingOrder.updateState(state.order, u.clientCore.WalletTransaction, u.baseTraits, u.quoteTraits)
		pendingOrder.txsMtx.Unlock()
	}

	for _, pendingDeposit := range pendingDeposits {
		pendingDeposit.mtx.RLock()
		id := pendingDeposit.tx.ID
		pendingDeposit.mtx.RUnlock()

		u.confirmDeposit(ctx, id)
	}

	for _, pendingWithdrawal := range pendingWithdrawals {
		u.confirmWithdrawal(ctx, pendingWithdrawal.withdrawalID)
	}

	for _, pendingOrder := range pendingCEXOrders {
		pendingOrder.tradeMtx.RLock()
		id, baseID, quoteID := pendingOrder.trade.ID, pendingOrder.trade.BaseID, pendingOrder.trade.QuoteID
		pendingOrder.tradeMtx.RUnlock()

		trade, err := u.CEX.TradeStatus(ctx, id, baseID, quoteID)
		if err != nil {
			u.log.Errorf("error getting CEX trade status: %v", err)
			continue
		}

		u.handleCEXTradeUpdate(trade)
	}
}

// incompleteCexTradeBalanceEffects returns the balance effects of an
// incomplete CEX trade. As soon as a CEX trade is complete, it is removed
// from the pending map, so completed trades do not need to be calculated.
func cexTradeBalanceEffects(trade *libxc.Trade) (effects *BalanceEffects) {
	effects = newBalanceEffects()

	if trade.Complete {
		if trade.Sell {
			effects.Settled[trade.BaseID] = -int64(trade.BaseFilled)
			effects.Settled[trade.QuoteID] = int64(trade.QuoteFilled)
		} else {
			effects.Settled[trade.QuoteID] = -int64(trade.QuoteFilled)
			effects.Settled[trade.BaseID] = int64(trade.BaseFilled)
		}
		return
	}

	if trade.Sell {
		effects.Settled[trade.BaseID] = -int64(trade.Qty)
		effects.Locked[trade.BaseID] = trade.Qty - trade.BaseFilled
		effects.Settled[trade.QuoteID] = int64(trade.QuoteFilled)
	} else {
		effects.Settled[trade.QuoteID] = -int64(calc.BaseToQuote(trade.Rate, trade.Qty))
		effects.Locked[trade.QuoteID] = calc.BaseToQuote(trade.Rate, trade.Qty) - trade.QuoteFilled
		effects.Settled[trade.BaseID] = int64(trade.BaseFilled)
	}

	return
}

// cexBalance must be called with the balancesMtx read locked.
func (u *unifiedExchangeAdaptor) cexBalance(assetID uint32) *BotBalance {
	totalEffects := newBalanceEffects()
	addEffects := func(effects *BalanceEffects) {
		for assetID, v := range effects.Settled {
			totalEffects.Settled[assetID] += v
		}
		for assetID, v := range effects.Locked {
			totalEffects.Locked[assetID] += v
		}
		for assetID, v := range effects.Pending {
			totalEffects.Pending[assetID] += v
		}
		for assetID, v := range effects.Reserved {
			totalEffects.Reserved[assetID] += v
		}
	}

	for _, pendingOrder := range u.pendingCEXOrders {
		pendingOrder.tradeMtx.RLock()
		trade := pendingOrder.trade
		pendingOrder.tradeMtx.RUnlock()

		addEffects(cexTradeBalanceEffects(trade))
	}

	for _, withdrawal := range u.pendingWithdrawals {
		_, cexEffects := withdrawal.balanceEffects()
		addEffects(cexEffects)
	}

	// Credited deposits generally should already be part of the base balance,
	// but just in case the amount was credited before the wallet confirmed the
	// fee.
	for _, deposit := range u.pendingDeposits {
		_, cexEffects := deposit.balanceEffects()
		addEffects(cexEffects)
	}

	for _, pendingDEXOrder := range u.pendingDEXOrders {
		addEffects(pendingDEXOrder.currentState().cexBalanceEffects)
	}

	available := u.baseCexBalances[assetID] + totalEffects.Settled[assetID]
	if available < 0 {
		u.log.Errorf("negative CEX balance for %s: %d", dex.BipIDSymbol(assetID), available)
		available = 0
	}

	return &BotBalance{
		Available: uint64(available),
		Locked:    totalEffects.Locked[assetID],
		Pending:   totalEffects.Pending[assetID],
		Reserved:  totalEffects.Reserved[assetID],
	}
}

// CEXBalance returns the balance of the bot on the CEX.
func (u *unifiedExchangeAdaptor) CEXBalance(assetID uint32) *BotBalance {
	u.balancesMtx.RLock()
	defer u.balancesMtx.RUnlock()

	return u.cexBalance(assetID)
}

func (u *unifiedExchangeAdaptor) balanceState() *BalanceState {
	u.balancesMtx.RLock()
	defer u.balancesMtx.RUnlock()

	fromAsset, toAsset, fromFeeAsset, toFeeAsset := orderAssets(u.baseID, u.quoteID, true)

	balances := make(map[uint32]*BotBalance, 4)
	assets := []uint32{fromAsset, toAsset}
	if fromFeeAsset != fromAsset {
		assets = append(assets, fromFeeAsset)
	}
	if toFeeAsset != toAsset {
		assets = append(assets, toFeeAsset)
	}

	for _, assetID := range assets {
		dexBal := u.dexBalance(assetID)
		cexBal := u.cexBalance(assetID)
		balances[assetID] = &BotBalance{
			Available: dexBal.Available + cexBal.Available,
			Locked:    dexBal.Locked + cexBal.Locked,
			Pending:   dexBal.Pending + cexBal.Pending,
			Reserved:  dexBal.Reserved + cexBal.Reserved,
		}
	}

	mods := make(map[uint32]int64, len(u.inventoryMods))
	for assetID, mod := range u.inventoryMods {
		mods[assetID] = mod
	}

	return &BalanceState{
		FiatRates:     u.fiatRates.Load().(map[uint32]float64),
		Balances:      balances,
		InventoryMods: mods,
	}
}

func (u *unifiedExchangeAdaptor) pendingDepositComplete(deposit *pendingDeposit) {
	deposit.mtx.RLock()
	tx := deposit.tx
	assetID := deposit.assetID
	amtCredited := deposit.amtCredited
	deposit.mtx.RUnlock()

	u.balancesMtx.Lock()
	if _, found := u.pendingDeposits[tx.ID]; !found {
		u.balancesMtx.Unlock()
		return
	}

	delete(u.pendingDeposits, tx.ID)
	u.baseDexBalances[assetID] -= int64(tx.Amount)
	var feeAssetID uint32
	token := asset.TokenInfo(assetID)
	if token != nil {
		feeAssetID = token.ParentID
	} else {
		feeAssetID = assetID
	}
	u.baseDexBalances[feeAssetID] -= int64(tx.Fees)
	u.baseCexBalances[assetID] += int64(amtCredited)
	u.balancesMtx.Unlock()

	if assetID == u.baseID {
		u.pendingBaseRebalance.Store(false)
	} else {
		u.pendingQuoteRebalance.Store(false)
	}

	dexDiffs := map[uint32]int64{}
	cexDiffs := map[uint32]int64{}
	dexDiffs[assetID] -= int64(tx.Amount)
	dexDiffs[feeAssetID] -= int64(tx.Fees)
	cexDiffs[assetID] += int64(amtCredited)

	var msg string
	if amtCredited > 0 {
		msg = fmt.Sprintf("Deposit %s complete.", tx.ID)
	} else {
		msg = fmt.Sprintf("Deposit %s complete, but not successful.", tx.ID)
	}

	u.sendStatsUpdate()

	u.balancesMtx.RLock()
	u.logBalanceAdjustments(dexDiffs, cexDiffs, msg)
	u.balancesMtx.RUnlock()
}

func (u *unifiedExchangeAdaptor) confirmDeposit(ctx context.Context, txID string) bool {
	u.balancesMtx.RLock()
	deposit, found := u.pendingDeposits[txID]
	u.balancesMtx.RUnlock()
	if !found {
		return true
	}

	var updated bool
	defer func() {
		if updated {
			u.updateDepositEvent(deposit)
		}
	}()

	deposit.mtx.RLock()
	cexConfirmed, feeConfirmed := deposit.cexConfirmed, deposit.feeConfirmed
	deposit.mtx.RUnlock()

	if !cexConfirmed {
		complete, amtCredited := u.CEX.ConfirmDeposit(ctx, &libxc.DepositData{
			AssetID:            deposit.assetID,
			TxID:               txID,
			AmountConventional: deposit.amtConventional,
		})

		deposit.mtx.Lock()
		deposit.amtCredited = amtCredited
		if complete {
			updated = true
			cexConfirmed = true
			deposit.cexConfirmed = true
		}
		deposit.mtx.Unlock()
	}

	if !feeConfirmed {
		tx, err := u.clientCore.WalletTransaction(deposit.assetID, txID)
		if err != nil {
			u.log.Errorf("Error confirming deposit: %v", err)
			return false
		}

		deposit.mtx.Lock()
		deposit.tx = tx
		if tx.Confirmed {
			feeConfirmed = true
			deposit.feeConfirmed = true
			updated = true
		}
		deposit.mtx.Unlock()
	}

	if feeConfirmed && cexConfirmed {
		u.pendingDepositComplete(deposit)
		return true
	}

	return false
}

// deposit deposits funds to the CEX. The deposited funds will be removed from
// the bot's wallet balance and allocated to the bot's CEX balance. After both
// the fees of the deposit transaction are confirmed by the wallet and the
// CEX confirms the amount they received, the onConfirm callback is called.
func (u *unifiedExchangeAdaptor) deposit(ctx context.Context, assetID uint32, amount uint64) error {
	balance := u.DEXBalance(assetID)
	// TODO: estimate fee and make sure we have enough to cover it.
	if balance.Available < amount {
		return fmt.Errorf("bot has insufficient balance to deposit %d. required: %v, have: %v", assetID, amount, balance.Available)
	}

	addr, err := u.CEX.GetDepositAddress(ctx, assetID)
	if err != nil {
		return err
	}
	coin, err := u.clientCore.Send([]byte{}, assetID, amount, addr, u.isWithdrawer(assetID))
	if err != nil {
		return err
	}

	if assetID == u.baseID {
		u.pendingBaseRebalance.Store(true)
	} else {
		u.pendingQuoteRebalance.Store(true)
	}

	tx, err := u.clientCore.WalletTransaction(assetID, coin.TxID())
	if err != nil {
		// If the wallet does not know about the transaction it just sent,
		// this is a serious bug in the wallet. Should Send be updated to
		// return asset.WalletTransaction?
		return err
	}

	u.log.Infof("Deposited %s. TxID = %s", u.fmtQty(assetID, amount), tx.ID)

	eventID := u.eventLogID.Add(1)
	ui, _ := asset.UnitInfo(assetID)
	deposit := &pendingDeposit{
		eventLogID:      eventID,
		timestamp:       time.Now().Unix(),
		tx:              tx,
		assetID:         assetID,
		feeConfirmed:    !u.isDynamicSwapper(assetID),
		amtConventional: float64(amount) / float64(ui.Conventional.ConversionFactor),
	}
	u.updateDepositEvent(deposit)

	u.balancesMtx.Lock()
	u.pendingDeposits[tx.ID] = deposit
	u.balancesMtx.Unlock()

	u.wg.Add(1)
	go func() {
		defer u.wg.Done()
		timer := time.NewTimer(0)
		defer timer.Stop()
		for {
			select {
			case <-timer.C:
				if u.confirmDeposit(ctx, tx.ID) {
					return
				}
				timer = time.NewTimer(time.Minute)
			case <-ctx.Done():
				return
			}
		}
	}()

	return nil
}

// pendingWithdrawalComplete is called after a withdrawal has been confirmed.
// The amount received is applied to the base balance, and the withdrawal is
// removed from the pending map.
func (u *unifiedExchangeAdaptor) pendingWithdrawalComplete(id string, tx *asset.WalletTransaction) {
	u.balancesMtx.Lock()
	withdrawal, found := u.pendingWithdrawals[id]
	if !found {
		u.balancesMtx.Unlock()
		return
	}
	delete(u.pendingWithdrawals, id)

	if withdrawal.assetID == u.baseID {
		u.pendingBaseRebalance.Store(false)
	} else {
		u.pendingQuoteRebalance.Store(false)
	}

	dexEffects, cexEffects := withdrawal.balanceEffects()
	u.baseDexBalances[withdrawal.assetID] += dexEffects.Settled[withdrawal.assetID]
	u.baseCexBalances[withdrawal.assetID] += cexEffects.Settled[withdrawal.assetID]
	u.balancesMtx.Unlock()

	u.updateWithdrawalEvent(withdrawal, tx)
	u.sendStatsUpdate()

	dexDiffs := map[uint32]int64{withdrawal.assetID: dexEffects.Settled[withdrawal.assetID]}
	cexDiffs := map[uint32]int64{withdrawal.assetID: cexEffects.Settled[withdrawal.assetID]}

	u.balancesMtx.RLock()
	u.logBalanceAdjustments(dexDiffs, cexDiffs, fmt.Sprintf("Withdrawal %s complete.", id))
	u.balancesMtx.RUnlock()
}

func (u *unifiedExchangeAdaptor) confirmWithdrawal(ctx context.Context, id string) bool {
	u.balancesMtx.RLock()
	withdrawal, found := u.pendingWithdrawals[id]
	u.balancesMtx.RUnlock()
	if !found {
		u.log.Errorf("Withdrawal %s not found among pending withdrawals", id)
		return false
	}

	withdrawal.txMtx.RLock()
	txID := withdrawal.txID
	withdrawal.txMtx.RUnlock()

	if txID == "" {
		var err error
		_, txID, err = u.CEX.ConfirmWithdrawal(ctx, id, withdrawal.assetID)
		if errors.Is(err, libxc.ErrWithdrawalPending) {
			return false
		}
		if err != nil {
			u.log.Errorf("Error confirming withdrawal: %v", err)
			return false
		}

		withdrawal.txMtx.Lock()
		withdrawal.txID = txID
		withdrawal.txMtx.Unlock()
	}

	tx, err := u.clientCore.WalletTransaction(withdrawal.assetID, txID)
	if errors.Is(err, asset.CoinNotFoundError) {
		u.log.Warnf("%s wallet does not know about withdrawal tx: %s", dex.BipIDSymbol(withdrawal.assetID), id)
		return false
	}
	if err != nil {
		u.log.Errorf("Error getting wallet transaction: %v", err)
		return false
	}

	withdrawal.txMtx.Lock()
	withdrawal.tx = tx
	withdrawal.txMtx.Unlock()

	if tx.Confirmed {
		u.pendingWithdrawalComplete(id, tx)
		return true
	}

	return false
}

// withdraw withdraws funds from the CEX. After withdrawing, the CEX is queried
// for the transaction ID. After the transaction ID is available, the wallet is
// queried for the amount received.
func (u *unifiedExchangeAdaptor) withdraw(ctx context.Context, assetID uint32, amount uint64) error {
	symbol := dex.BipIDSymbol(assetID)

	balance := u.CEXBalance(assetID)
	if balance.Available < amount {
		return fmt.Errorf("bot has insufficient balance to withdraw %s. required: %v, have: %v", symbol, amount, balance.Available)
	}

	addr, err := u.clientCore.NewDepositAddress(assetID)
	if err != nil {
		return err
	}

	u.balancesMtx.Lock()
	withdrawalID, err := u.CEX.Withdraw(ctx, assetID, amount, addr)
	if err != nil {
		u.balancesMtx.Unlock()
		return err
	}

	u.log.Infof("Withdrew %s", u.fmtQty(assetID, amount))
	if assetID == u.baseID {
		u.pendingBaseRebalance.Store(true)
	} else {
		u.pendingQuoteRebalance.Store(true)
	}
	withdrawal := &pendingWithdrawal{
		eventLogID:   u.eventLogID.Add(1),
		timestamp:    time.Now().Unix(),
		assetID:      assetID,
		amtWithdrawn: amount,
		withdrawalID: withdrawalID,
	}
	u.pendingWithdrawals[withdrawalID] = withdrawal
	u.balancesMtx.Unlock()

	u.updateWithdrawalEvent(withdrawal, nil)
	u.sendStatsUpdate()

	u.wg.Add(1)
	go func() {
		defer u.wg.Done()
		timer := time.NewTimer(0)
		defer timer.Stop()
		for {
			select {
			case <-timer.C:
				if u.confirmWithdrawal(ctx, withdrawalID) {
					// TODO: Trigger a rebalance here somehow. Same with
					// confirmed deposit. Maybe confirmWithdrawal should be
					// checked as part of the rebalance sequence instead of in
					// a goroutine.
					return
				}
				timer = time.NewTimer(time.Minute)
			case <-ctx.Done():
				return
			}
		}
	}()

	return nil
}

func (u *unifiedExchangeAdaptor) reversePriorityOrders(sell bool) []*dexOrderState {
	orderMap := u.groupedBookedOrders(sell)
	orderGroups := utils.MapItems(orderMap)

	sort.Slice(orderGroups, func(i, j int) bool {
		return orderGroups[i][0].placementIndex > orderGroups[j][0].placementIndex
	})
	orders := make([]*dexOrderState, 0, len(orderGroups))
	for _, g := range orderGroups {
		// Order the group by smallest order first.
		states := make([]*dexOrderState, len(g))
		for i, o := range g {
			states[i] = o.currentState()
		}
		sort.Slice(states, func(i, j int) bool {
			return (states[i].order.Qty - states[i].order.Filled) < (states[j].order.Qty - states[j].order.Filled)
		})
		orders = append(orders, states...)
	}
	return orders
}

// freeUpFunds identifies cancelable orders to free up funds for a proposed
// transfer. Identified orders are sorted in reverse order of priority. For
// orders with the same placement index, smaller orders are first. minToFree
// specifies a minimum amount of funds to liberate. pruneMatchableTo is the
// counter-asset quantity for some amount of cex balance, and we'll continue to
// add cancel orders until we're not over-matching. freeUpFunds does not
// actually cancel any orders. It just identifies orders that can be canceled
// immediately to satisfy the conditions specified.
func (u *unifiedExchangeAdaptor) freeUpFunds(
	assetID uint32,
	minToFree uint64,
	pruneMatchableTo uint64,
	currEpoch uint64,
) ([]*dexOrderState, bool) {

	orders := u.reversePriorityOrders(assetID == u.baseID)
	var matchableCounterQty, freeable, persistentMatchable uint64
	for _, o := range orders {
		var matchable uint64
		if assetID == o.order.BaseID {
			matchable += calc.BaseToQuote(o.counterTradeRate, o.order.Qty)
		} else {
			matchable += o.order.Qty
		}
		matchableCounterQty += matchable
		if currEpoch-o.order.Epoch >= 2 {
			freeable += o.dexBalanceEffects.Locked[assetID]
		} else {
			persistentMatchable += matchable
		}
	}

	if freeable < minToFree {
		return nil, false
	}
	if persistentMatchable > pruneMatchableTo {
		return nil, false
	}

	if minToFree == 0 && matchableCounterQty <= pruneMatchableTo {
		return nil, true
	}

	amtFreedByCancellingOrder := func(o *dexOrderState) (locked, counterQty uint64) {
		if assetID == o.order.BaseID {
			return o.dexBalanceEffects.Locked[assetID], calc.BaseToQuote(o.counterTradeRate, o.order.Qty)
		}
		return o.dexBalanceEffects.Locked[assetID], o.order.Qty
	}

	unfreed := minToFree
	cancels := make([]*dexOrderState, 0, len(orders))
	for _, o := range orders {
		if currEpoch-o.order.Epoch < 2 {
			continue
		}
		cancels = append(cancels, o)
		freed, counterQty := amtFreedByCancellingOrder(o)
		if freed >= unfreed {
			unfreed = 0
		} else {
			unfreed -= freed
		}
		matchableCounterQty -= counterQty
		if matchableCounterQty <= pruneMatchableTo && unfreed == 0 {
			break
		}
	}
	return cancels, true
}

// handleCEXTradeUpdate handles a trade update from the CEX. If the trade is in
// the pending map, it will be updated. If the trade is complete, the base balances
// will be updated.
func (u *unifiedExchangeAdaptor) handleCEXTradeUpdate(trade *libxc.Trade) {
	var currCEXOrder *pendingCEXOrder
	defer func() {
		if currCEXOrder != nil {
			u.updateCEXOrderEvent(trade, currCEXOrder.eventLogID, currCEXOrder.timestamp)
			u.sendStatsUpdate()
		}
	}()

	u.balancesMtx.Lock()
	currCEXOrder, found := u.pendingCEXOrders[trade.ID]
	u.balancesMtx.Unlock()
	if !found {
		return
	}

	if !trade.Complete {
		currCEXOrder.tradeMtx.Lock()
		currCEXOrder.trade = trade
		currCEXOrder.tradeMtx.Unlock()
		return
	}

	u.balancesMtx.Lock()
	defer u.balancesMtx.Unlock()

	delete(u.pendingCEXOrders, trade.ID)

	if trade.BaseFilled == 0 && trade.QuoteFilled == 0 {
		u.log.Infof("CEX trade %s completed with zero filled amount", trade.ID)
		return
	}

	diffs := make(map[uint32]int64)

	balanceEffects := cexTradeBalanceEffects(trade)
	for assetID, v := range balanceEffects.Settled {
		u.baseCexBalances[assetID] += v
		diffs[assetID] = v
	}

	u.logBalanceAdjustments(nil, diffs, fmt.Sprintf("CEX trade %s completed.", trade.ID))
}

// SubscribeTradeUpdates subscribes to trade updates for the bot's trades on
// the CEX. This should be called before making any trades, and only once.
func (w *unifiedExchangeAdaptor) SubscribeTradeUpdates() <-chan *libxc.Trade {
	w.subscriptionIDMtx.Lock()
	defer w.subscriptionIDMtx.Unlock()
	if w.subscriptionID != nil {
		w.log.Errorf("SubscribeTradeUpdates called more than once by bot %s", w.botID)
		return nil
	}

	updates, unsubscribe, subscriptionID := w.CEX.SubscribeTradeUpdates()
	w.subscriptionID = &subscriptionID

	forwardUpdates := make(chan *libxc.Trade, 256)
	go func() {
		for {
			select {
			case <-w.ctx.Done():
				unsubscribe()
				return
			case note := <-updates:
				w.handleCEXTradeUpdate(note)
				select {
				case forwardUpdates <- note:
				default:
					w.log.Errorf("CEX trade update channel full")
				}
			}
		}
	}()

	return forwardUpdates
}

// Trade executes a trade on the CEX. The trade will be executed using the
// bot's CEX balance.
func (u *unifiedExchangeAdaptor) CEXTrade(ctx context.Context, baseID, quoteID uint32, sell bool, rate, qty uint64) (*libxc.Trade, error) {
	sufficient, err := u.SufficientBalanceForCEXTrade(baseID, quoteID, sell, rate, qty)
	if err != nil {
		return nil, err
	}
	if !sufficient {
		return nil, fmt.Errorf("insufficient balance")
	}

	u.subscriptionIDMtx.RLock()
	subscriptionID := u.subscriptionID
	u.subscriptionIDMtx.RUnlock()
	if subscriptionID == nil {
		return nil, fmt.Errorf("trade called before SubscribeTradeUpdates")
	}

	var trade *libxc.Trade
	now := time.Now().Unix()
	eventID := u.eventLogID.Add(1)
	defer func() {
		if trade != nil {
			u.updateCEXOrderEvent(trade, eventID, now)
			u.sendStatsUpdate()
		}
	}()

	u.balancesMtx.Lock()
	defer u.balancesMtx.Unlock()

	trade, err = u.CEX.Trade(ctx, baseID, quoteID, sell, rate, qty, *subscriptionID)
	if err != nil {
		return nil, err
	}

	if trade.Complete {
		diffs := make(map[uint32]int64)
		if trade.Sell {
			u.baseCexBalances[trade.BaseID] -= int64(trade.BaseFilled)
			u.baseCexBalances[trade.QuoteID] += int64(trade.QuoteFilled)
			diffs[trade.BaseID] = -int64(trade.BaseFilled)
			diffs[trade.QuoteID] = int64(trade.QuoteFilled)
		} else {
			u.baseCexBalances[trade.BaseID] += int64(trade.BaseFilled)
			u.baseCexBalances[trade.QuoteID] -= int64(trade.QuoteFilled)
			diffs[trade.BaseID] = int64(trade.BaseFilled)
			diffs[trade.QuoteID] = -int64(trade.QuoteFilled)
		}
		u.logBalanceAdjustments(nil, diffs, fmt.Sprintf("CEX trade %s completed.", trade.ID))
	} else {
		u.pendingCEXOrders[trade.ID] = &pendingCEXOrder{
			trade:      trade,
			eventLogID: eventID,
			timestamp:  now,
		}
	}

	return trade, nil
}

func (u *unifiedExchangeAdaptor) fiatRate(assetID uint32) float64 {
	rates := u.fiatRates.Load()
	if rates == nil {
		return 0
	}

	return rates.(map[uint32]float64)[assetID]
}

// ExchangeRateFromFiatSources returns market's exchange rate using fiat sources.
func (u *unifiedExchangeAdaptor) ExchangeRateFromFiatSources() uint64 {
	atomicCFactor, err := u.atomicConversionRateFromFiat(u.baseID, u.quoteID)
	if err != nil {
		u.log.Errorf("Error genrating atomic conversion rate: %v", err)
		return 0
	}
	return uint64(math.Round(atomicCFactor * calc.RateEncodingFactor))
}

// atomicConversionRateFromFiat generates a conversion rate suitable for
// converting from atomic units of one asset to atomic units of another.
// This is the same as a message-rate, but without the RateEncodingFactor,
// hence a float.
func (u *unifiedExchangeAdaptor) atomicConversionRateFromFiat(fromID, toID uint32) (float64, error) {
	fromRate := u.fiatRate(fromID)
	toRate := u.fiatRate(toID)
	if fromRate == 0 || toRate == 0 {
		return 0, fmt.Errorf("missing fiat rate. rate for %d = %f, rate for %d = %f", fromID, fromRate, toID, toRate)
	}

	fromUI, err := asset.UnitInfo(fromID)
	if err != nil {
		return 0, fmt.Errorf("exchangeRates from asset %d not found", fromID)
	}
	toUI, err := asset.UnitInfo(toID)
	if err != nil {
		return 0, fmt.Errorf("exchangeRates to asset %d not found", toID)
	}

	// v_to_atomic = v_from_atomic / from_conv_factor * convConversionRate / to_conv_factor
	return 1 / float64(fromUI.Conventional.ConversionFactor) * fromRate / toRate * float64(toUI.Conventional.ConversionFactor), nil
}

// OrderFees returns the fees for a buy and sell order. The order fees are for
// placing orders on the market specified by the exchangeAdaptorCfg used to
// create the unifiedExchangeAdaptor.
func (u *unifiedExchangeAdaptor) orderFees() (buyFees, sellFees *orderFees, err error) {
	u.feesMtx.RLock()
	defer u.feesMtx.RUnlock()

	if u.buyFees == nil || u.sellFees == nil {
		return nil, nil, fmt.Errorf("order fees not available")
	}

	return u.buyFees, u.sellFees, nil
}

// OrderFeesInUnits returns the estimated swap and redemption fees for either a
// buy or sell order in units of either the base or quote asset. If either the
// base or quote asset is a token, the fees are converted using fiat rates.
// Otherwise, the rate parameter is used for the conversion.
func (u *unifiedExchangeAdaptor) OrderFeesInUnits(sell, base bool, rate uint64) (uint64, error) {
	buyFeeRange, sellFeeRange, err := u.orderFees()
	if err != nil {
		return 0, fmt.Errorf("error getting order fees: %v", err)
	}
	buyFees, sellFees := buyFeeRange.Estimated, sellFeeRange.Estimated
	baseFees, quoteFees := buyFees.Redeem, buyFees.Swap
	if sell {
		baseFees, quoteFees = sellFees.Swap, sellFees.Redeem
	}

	convertViaFiat := func(fees uint64, fromID, toID uint32) (uint64, error) {
		atomicCFactor, err := u.atomicConversionRateFromFiat(fromID, toID)
		if err != nil {
			return 0, err
		}
		return uint64(math.Round(float64(fees) * atomicCFactor)), nil
	}

	var baseFeesInUnits, quoteFeesInUnits uint64
	if tkn := asset.TokenInfo(u.baseID); tkn != nil {
		baseFees, err = convertViaFiat(baseFees, tkn.ParentID, u.baseID)
		if err != nil {
			return 0, err
		}
	}
	if tkn := asset.TokenInfo(u.quoteID); tkn != nil {
		quoteFees, err = convertViaFiat(quoteFees, tkn.ParentID, u.quoteID)
		if err != nil {
			return 0, err
		}
	}

	if base {
		baseFeesInUnits = baseFees
	} else {
		baseFeesInUnits = calc.BaseToQuote(rate, baseFees)
	}

	if base {
		quoteFeesInUnits = calc.QuoteToBase(rate, quoteFees)
	} else {
		quoteFeesInUnits = quoteFees
	}

	return baseFeesInUnits + quoteFeesInUnits, nil
}

// tryCancelOrders cancels all booked DEX orders that are past the free cancel
// threshold. If cancelCEXOrders is true, it will also cancel CEX orders. True
// is returned if all orders have been cancelled. If cancelCEXOrders is false,
// false will always be returned.
func (u *unifiedExchangeAdaptor) tryCancelOrders(ctx context.Context, epoch *uint64, cancelCEXOrders bool) bool {
	u.balancesMtx.RLock()
	defer u.balancesMtx.RUnlock()

	done := true

	freeCancel := func(orderEpoch uint64) bool {
		if epoch == nil {
			return true
		}
		return *epoch-orderEpoch >= 2
	}

	for _, pendingOrder := range u.pendingDEXOrders {
		o := pendingOrder.currentState().order

		orderLatestState, err := u.clientCore.Order(o.ID)
		if err != nil {
			u.log.Errorf("Error fetching order %s: %v", o.ID, err)
			continue
		}
		if orderLatestState.Status > order.OrderStatusBooked {
			continue
		}

		done = false
		if freeCancel(o.Epoch) {
			err := u.clientCore.Cancel(o.ID)
			if err != nil {
				u.log.Errorf("Error canceling order %s: %v", o.ID, err)
			}
		}
	}

	if !cancelCEXOrders {
		return false
	}

<<<<<<< HEAD
	for _, pendingOrder := range u.pendingCEXOrders {
		ctx, cancel := context.WithTimeout(ctx, 10*time.Second)
		defer cancel()

		tradeStatus, err := u.CEX.TradeStatus(ctx, pendingOrder.trade.ID, pendingOrder.trade.BaseID, pendingOrder.trade.QuoteID)
		if err != nil {
			u.log.Errorf("Error getting CEX trade status: %v", err)
			continue
		}
		if tradeStatus.Complete {
			continue
=======
			pendingOrder.tradeMtx.RLock()
			id, baseID, quoteID := pendingOrder.trade.ID, pendingOrder.trade.BaseID, pendingOrder.trade.QuoteID
			pendingOrder.tradeMtx.RUnlock()

			tradeStatus, err := u.CEX.TradeStatus(ctx, id, baseID, quoteID)
			if err != nil {
				u.log.Errorf("Error getting CEX trade status: %v", err)
				continue
			}
			if tradeStatus.Complete {
				continue
			}

			done = false
			err = u.CEX.CancelTrade(ctx, baseID, quoteID, id)
			if err != nil {
				u.log.Errorf("Error canceling CEX trade %s: %v", id, err)
			}
>>>>>>> 98cb74ca
		}

		done = false
		err = u.CEX.CancelTrade(ctx, u.baseID, u.quoteID, pendingOrder.trade.ID)
		if err != nil {
			u.log.Errorf("Error canceling CEX trade %s: %v", pendingOrder.trade.ID, err)
		}
	}

	return done
}

func (u *unifiedExchangeAdaptor) cancelAllOrders(ctx context.Context) {
	book, bookFeed, err := u.clientCore.SyncBook(u.host, u.baseID, u.quoteID)
	if err != nil {
		u.log.Errorf("Error syncing book for cancellations: %v", err)
		u.tryCancelOrders(ctx, nil, true)
		return
	}

	mktCfg, err := u.clientCore.ExchangeMarket(u.host, u.baseID, u.quoteID)
	if err != nil {
		u.log.Errorf("Error getting market configuration: %v", err)
		u.tryCancelOrders(ctx, nil, true)
		return
	}

	currentEpoch := book.CurrentEpoch()
	if u.tryCancelOrders(ctx, &currentEpoch, true) {
		return
	}

	timeout := time.Millisecond * time.Duration(3*mktCfg.EpochLen)
	timer := time.NewTimer(timeout)
	defer timer.Stop()

	i := 0
	for {
		select {
		case ni := <-bookFeed.Next():
			switch epoch := ni.Payload.(type) {
			case *core.ResolvedEpoch:
				if u.tryCancelOrders(ctx, &epoch.Current, true) {
					return
				}
				timer.Reset(timeout)
				i++
			}
		case <-timer.C:
			u.tryCancelOrders(ctx, nil, true)
			return
		}

		if i >= 3 {
			return
		}
	}
}

// SubscribeOrderUpdates returns a channel that sends updates for orders placed
// on the DEX. This function should be called only once.
func (u *unifiedExchangeAdaptor) SubscribeOrderUpdates() <-chan *core.Order {
	orderUpdates := make(chan *core.Order, 128)
	u.orderUpdates.Store(orderUpdates)
	return orderUpdates
}

// isAccountLocker returns if the asset's wallet is an asset.AccountLocker.
func (u *unifiedExchangeAdaptor) isAccountLocker(assetID uint32) bool {
	if assetID == u.baseID {
		return u.baseTraits.IsAccountLocker()
	}
	return u.quoteTraits.IsAccountLocker()
}

// isDynamicSwapper returns if the asset's wallet is an asset.DynamicSwapper.
func (u *unifiedExchangeAdaptor) isDynamicSwapper(assetID uint32) bool {
	if assetID == u.baseID {
		return u.baseTraits.IsDynamicSwapper()
	}
	return u.quoteTraits.IsDynamicSwapper()
}

// isWithdrawer returns if the asset's wallet is an asset.Withdrawer.
func (u *unifiedExchangeAdaptor) isWithdrawer(assetID uint32) bool {
	if assetID == u.baseID {
		return u.baseTraits.IsWithdrawer()
	}
	return u.quoteTraits.IsWithdrawer()
}

func orderAssets(baseID, quoteID uint32, sell bool) (fromAsset, fromFeeAsset, toAsset, toFeeAsset uint32) {
	if sell {
		fromAsset = baseID
		toAsset = quoteID
	} else {
		fromAsset = quoteID
		toAsset = baseID
	}
	if token := asset.TokenInfo(fromAsset); token != nil {
		fromFeeAsset = token.ParentID
	} else {
		fromFeeAsset = fromAsset
	}
	if token := asset.TokenInfo(toAsset); token != nil {
		toFeeAsset = token.ParentID
	} else {
		toFeeAsset = toAsset
	}
	return
}

func feeAssetID(assetID uint32) uint32 {
	if token := asset.TokenInfo(assetID); token != nil {
		return token.ParentID
	}
	return assetID
}

func dexOrderComplete(o *core.Order) bool {
	if o.Status.IsActive() {
		return false
	}

	for _, match := range o.Matches {
		if match.Active {
			return false
		}
	}

	return o.AllFeesConfirmed
}

// orderTransactions returns all of the swap, redeem, and refund transactions
// involving a dex order.
func orderTransactions(o *core.Order) (swaps map[string]bool, redeems map[string]bool, refunds map[string]bool) {
	swaps = make(map[string]bool)
	redeems = make(map[string]bool)
	refunds = make(map[string]bool)

	for _, match := range o.Matches {
		if match.Swap != nil {
			swaps[match.Swap.ID.String()] = true
		}
		if match.Redeem != nil {
			redeems[match.Redeem.ID.String()] = true
		}
		if match.Refund != nil {
			refunds[match.Refund.ID.String()] = true
		}
	}

	return
}

func dexOrderEffects(o *core.Order, swaps, redeems, refunds map[string]*asset.WalletTransaction, counterTradeRate uint64, baseTraits, quoteTraits asset.WalletTrait) (dex, cex *BalanceEffects) {
	dex, cex = newBalanceEffects(), newBalanceEffects()

	fromAsset, fromFeeAsset, toAsset, toFeeAsset := orderAssets(o.BaseID, o.QuoteID, o.Sell)

	// Account for pending funds locked in swaps awaiting confirmation.
	for _, match := range o.Matches {
		if match.Swap == nil || match.Redeem != nil || match.Refund != nil {
			continue
		}

		if match.Revoked {
			swapTx, found := swaps[match.Swap.ID.String()]
			if found {
				dex.Pending[fromAsset] += swapTx.Amount
			}
			continue
		}

		var redeemAmt uint64
		if o.Sell {
			redeemAmt = calc.BaseToQuote(match.Rate, match.Qty)
		} else {
			redeemAmt = match.Qty
		}
		dex.Pending[toAsset] += redeemAmt
	}

	dex.Settled[fromAsset] -= int64(o.LockedAmt)
	dex.Settled[fromFeeAsset] -= int64(o.ParentAssetLockedAmt + o.RefundLockedAmt)
	dex.Settled[toFeeAsset] -= int64(o.RedeemLockedAmt)

	dex.Locked[fromAsset] += o.LockedAmt
	dex.Locked[fromFeeAsset] += o.ParentAssetLockedAmt + o.RefundLockedAmt
	dex.Locked[toFeeAsset] += o.RedeemLockedAmt

	if o.FeesPaid != nil {
		dex.Settled[fromFeeAsset] -= int64(o.FeesPaid.Funding)
	}

	for _, tx := range swaps {
		dex.Settled[fromAsset] -= int64(tx.Amount)
		dex.Settled[fromFeeAsset] -= int64(tx.Fees)
	}

	var reedeemIsDynamicSwapper, refundIsDynamicSwapper bool
	if o.Sell {
		reedeemIsDynamicSwapper = quoteTraits.IsDynamicSwapper()
		refundIsDynamicSwapper = baseTraits.IsDynamicSwapper()
	} else {
		reedeemIsDynamicSwapper = baseTraits.IsDynamicSwapper()
		refundIsDynamicSwapper = quoteTraits.IsDynamicSwapper()
	}

	for _, tx := range redeems {
		if tx.Confirmed {
			dex.Settled[toAsset] += int64(tx.Amount)
			dex.Settled[toFeeAsset] -= int64(tx.Fees)
			continue
		}

		dex.Pending[toAsset] += tx.Amount
		if reedeemIsDynamicSwapper {
			dex.Settled[toFeeAsset] -= int64(tx.Fees)
		} else if dex.Pending[toFeeAsset] >= tx.Fees {
			dex.Pending[toFeeAsset] -= tx.Fees
		}
	}

	for _, tx := range refunds {
		if tx.Confirmed {
			dex.Settled[fromAsset] += int64(tx.Amount)
			dex.Settled[fromFeeAsset] -= int64(tx.Fees)
			continue
		}

		dex.Pending[fromAsset] += tx.Amount
		if refundIsDynamicSwapper {
			dex.Settled[fromFeeAsset] -= int64(tx.Fees)
		} else if dex.Pending[fromFeeAsset] >= tx.Fees {
			dex.Pending[fromFeeAsset] -= tx.Fees
		}
	}

	if counterTradeRate > 0 {
		reserved := reservedForCounterTrade(o.Sell, counterTradeRate, o.Qty-o.Filled)
		cex.Settled[toAsset] -= int64(reserved)
		cex.Reserved[toAsset] += reserved
	}

	return
}

// updateState should only be called with txsMtx write locked. The dex order
// state is stored as an atomic.Value in order to allow reads without locking.
// The mutex only needs to be locked for reading if the caller wants a consistent
// view of the transactions and the state.
func (p *pendingDEXOrder) updateState(o *core.Order, getTx func(uint32, string) (*asset.WalletTransaction, error), baseTraits, quoteTraits asset.WalletTrait) {
	swaps, redeems, refunds := orderTransactions(o)
	// Add new txs to tx cache
	fromAsset, _, toAsset, _ := orderAssets(o.BaseID, o.QuoteID, o.Sell)
	processTxs := func(assetID uint32, m map[string]*asset.WalletTransaction, txs map[string]bool) {
		// Add new txs to tx cache
		for txID := range txs {
			if _, found := m[txID]; !found {
				m[txID] = &asset.WalletTransaction{}
			}
		}

		// Query the wallet regarding all unconfirmed transactions
		for txID, oldTx := range m {
			if oldTx.Confirmed {
				continue
			}
			tx, err := getTx(assetID, txID)
			if err != nil {
				// p.log.Errorf("Error getting tx %s: %v", txID, err)
				continue
			}
			m[txID] = tx
		}
	}

	processTxs(fromAsset, p.swaps, swaps)
	processTxs(toAsset, p.redeems, redeems)
	processTxs(fromAsset, p.refunds, refunds)

	dexEffects, cexEffects := dexOrderEffects(o, p.swaps, p.redeems, p.refunds, p.counterTradeRate, baseTraits, quoteTraits)
	p.state.Store(&dexOrderState{
		order:             o,
		dexBalanceEffects: dexEffects,
		cexBalanceEffects: cexEffects,
		counterTradeRate:  p.counterTradeRate,
	})
}

// updatePendingDEXOrder updates a pending DEX order based its current state.
// If the order is complete, its effects are applied to the base balance,
// and it is removed from the pending list.
func (u *unifiedExchangeAdaptor) handleDEXOrderUpdate(o *core.Order) {
	var orderID order.OrderID
	copy(orderID[:], o.ID)

	u.balancesMtx.RLock()
	pendingOrder, found := u.pendingDEXOrders[orderID]
	u.balancesMtx.RUnlock()
	if !found {
		return
	}

	pendingOrder.txsMtx.Lock()
	pendingOrder.updateState(o, u.clientCore.WalletTransaction, u.baseTraits, u.quoteTraits)
	dexEffects := pendingOrder.currentState().dexBalanceEffects
	var havePending bool
	for _, v := range dexEffects.Pending {
		if v > 0 {
			havePending = true
			break
		}
	}
	pendingOrder.txsMtx.Unlock()

	orderUpdates := u.orderUpdates.Load()
	if orderUpdates != nil {
		orderUpdates.(chan *core.Order) <- o
	}

	complete := !havePending && dexOrderComplete(o)
	// If complete, remove the order from the pending list, and update the
	// bot's balance.

	if complete { // TODO: complete when all fees are confirmed
		u.balancesMtx.Lock()
		delete(u.pendingDEXOrders, orderID)

		adjustedBals := false
		for assetID, diff := range dexEffects.Settled {
			adjustedBals = adjustedBals || diff != 0
			u.baseDexBalances[assetID] += diff
		}

		if adjustedBals {
			u.logBalanceAdjustments(dexEffects.Settled, nil, fmt.Sprintf("DEX order %s complete.", orderID))
		}
		u.balancesMtx.Unlock()
	}

	u.updateDEXOrderEvent(pendingOrder, complete)
}

func (u *unifiedExchangeAdaptor) handleDEXNotification(n core.Notification) {
	switch note := n.(type) {
	case *core.OrderNote:
		u.handleDEXOrderUpdate(note.Order)
	case *core.MatchNote:
		o, err := u.clientCore.Order(note.OrderID)
		if err != nil {
			u.log.Errorf("handleDEXNotification: failed to get order %s: %v", note.OrderID, err)
			return
		}
		u.handleDEXOrderUpdate(o)
		cfg := u.botCfg()
		if cfg.Host != note.Host || u.mwh.ID() != note.MarketID {
			return
		}
		if note.Topic() == core.TopicRedemptionConfirmed {
			u.runStats.completedMatches.Add(1)
			fiatRates := u.fiatRates.Load().(map[uint32]float64)
			if r := fiatRates[cfg.BaseID]; r > 0 && note.Match != nil {
				ui, _ := asset.UnitInfo(cfg.BaseID)
				u.runStats.tradedUSD.Lock()
				u.runStats.tradedUSD.v += float64(note.Match.Qty) / float64(ui.Conventional.ConversionFactor) * r
				u.runStats.tradedUSD.Unlock()
			}
		}
	case *core.FiatRatesNote:
		u.fiatRates.Store(note.FiatRates)
	}
}

// Lot costs are the reserves and fees associated with current market rates. The
// per-lot reservations estimates include booking fees, and redemption fees if
// the asset is the counter-asset's parent asset. The quote estimates are based
// on vwap estimates using cexCounterRates,
type lotCosts struct {
	dexBase, dexQuote,
	cexBase, cexQuote uint64
	baseRedeem, quoteRedeem   uint64
	baseFunding, quoteFunding uint64 // per multi-order
}

func (u *unifiedExchangeAdaptor) lotCosts(sellVWAP, buyVWAP uint64) (*lotCosts, error) {
	perLot := new(lotCosts)
	buyFees, sellFees, err := u.orderFees()
	if err != nil {
		return nil, fmt.Errorf("error getting order fees: %w", err)
	}
	perLot.dexBase = u.lotSize
	if u.baseID == u.baseFeeID {
		perLot.dexBase += sellFees.bookingFeesPerLot
	}
	perLot.cexBase = u.lotSize
	perLot.baseRedeem = buyFees.Max.Redeem
	perLot.baseFunding = sellFees.funding

	dexQuoteLot := calc.BaseToQuote(sellVWAP, u.lotSize)
	cexQuoteLot := calc.BaseToQuote(buyVWAP, u.lotSize)
	perLot.dexQuote = dexQuoteLot
	if u.quoteID == u.quoteFeeID {
		perLot.dexQuote += buyFees.bookingFeesPerLot
	}
	perLot.cexQuote = cexQuoteLot
	perLot.quoteRedeem = sellFees.Max.Redeem
	perLot.quoteFunding = buyFees.funding
	return perLot, nil
}

// distribution is a collection of asset distributions and per-lot estimates.
type distribution struct {
	baseInv  *assetInventory
	quoteInv *assetInventory
	perLot   *lotCosts
}

func (u *unifiedExchangeAdaptor) newDistribution(perLot *lotCosts) *distribution {
	return &distribution{
		baseInv:  u.inventory(u.baseID, perLot.dexBase, perLot.cexBase),
		quoteInv: u.inventory(u.quoteID, perLot.dexQuote, perLot.cexQuote),
		perLot:   perLot,
	}
}

// optimizeTransfers populates the toDeposit and toWithdraw fields of the base
// and quote assetDistribution. To find the best asset distribution, a series
// of possible target configurations are tested and the distribution that
// results in the highest matchability is chosen.
func (u *unifiedExchangeAdaptor) optimizeTransfers(dist *distribution, dexSellLots, dexBuyLots, maxSellLots, maxBuyLots uint64) {
	baseInv, quoteInv := dist.baseInv, dist.quoteInv
	perLot := dist.perLot

	if u.autoRebalanceCfg == nil {
		return
	}
	minBaseTransfer, minQuoteTransfer := u.autoRebalanceCfg.MinBaseTransfer, u.autoRebalanceCfg.MinQuoteTransfer

	additionalBaseFees, additionalQuoteFees := perLot.baseFunding, perLot.quoteFunding
	if u.baseID == u.quoteFeeID {
		additionalBaseFees += perLot.baseRedeem * dexBuyLots
	}
	if u.quoteID == u.baseFeeID {
		additionalQuoteFees += perLot.quoteRedeem * dexSellLots
	}
	var baseAvail, quoteAvail uint64
	if baseInv.total > additionalBaseFees {
		baseAvail = baseInv.total - additionalBaseFees
	}
	if quoteInv.total > additionalQuoteFees {
		quoteAvail = quoteInv.total - additionalQuoteFees
	}

	// matchability is the number of lots that can be matched with a specified
	// asset distribution.
	matchability := func(dexBaseLots, dexQuoteLots, cexBaseLots, cexQuoteLots uint64) uint64 {
		sells := utils.Min(dexBaseLots, cexQuoteLots, maxSellLots)
		buys := utils.Min(dexQuoteLots, cexBaseLots, maxBuyLots)
		return buys + sells
	}

	currentScore := matchability(baseInv.dexLots, quoteInv.dexLots, baseInv.cexLots, quoteInv.cexLots)

	// targetedSplit finds a distribution that targets a specified ratio of
	// dex-to-cex.
	targetedSplit := func(avail, dexTarget, cexTarget, dexLot, cexLot uint64) (dexLots, cexLots, extra uint64) {
		if dexTarget+cexTarget == 0 {
			return
		}
		cexR := float64(cexTarget*cexLot) / float64(dexTarget*dexLot+cexTarget*cexLot)
		cexLots = uint64(math.Round(cexR*float64(avail))) / cexLot
		cexBal := cexLots * cexLot
		dexLots = (avail - cexBal) / dexLot
		dexBal := dexLots * dexLot
		if cexLot < dexLot {
			cexLots = (avail - dexBal) / cexLot
			cexBal = cexLots * cexLot
		}
		extra = avail - cexBal - dexBal
		return
	}

	baseSplit := func(dexTarget, cexTarget uint64) (dexLots, cexLots, extra uint64) {
		return targetedSplit(baseAvail, utils.Min(dexTarget, maxSellLots), utils.Min(cexTarget, maxBuyLots), perLot.dexBase, perLot.cexBase)
	}
	quoteSplit := func(dexTarget, cexTarget uint64) (dexLots, cexLots, extra uint64) {
		return targetedSplit(quoteAvail, utils.Min(dexTarget, maxBuyLots), utils.Min(cexTarget, maxSellLots), perLot.dexQuote, perLot.cexQuote)
	}

	// We'll keep track of any distributions that have a matchability score
	// better than the score for the current distribution.
	type scoredSplit struct {
		score uint64 // matchability
		// spread is just the minimum of baseDeposit, baseWithdraw, quoteDeposit
		// and quoteWithdraw. This is tertiary criteria for prioritizing splits,
		// with a higher spread being preferable.
		spread                      uint64
		fees                        uint64
		baseDeposit, baseWithdraw   uint64
		quoteDeposit, quoteWithdraw uint64
	}
	baseSplits := [][2]uint64{
		{baseInv.dex, baseInv.cex},   // current
		{dexSellLots, dexBuyLots},    // ideal
		{quoteInv.cex, quoteInv.dex}, // match the counter asset
	}
	quoteSplits := [][2]uint64{
		{quoteInv.dex, quoteInv.cex},
		{dexBuyLots, dexSellLots},
		{baseInv.cex, baseInv.dex},
	}

	splits := make([]*scoredSplit, 0)
	// scoreSplit gets a score for the proposed asset distribution and, if the
	// score is higher than currentScore, saves the result to the splits slice.
	scoreSplit := func(dexBaseLots, dexQuoteLots, cexBaseLots, cexQuoteLots, extraBase, extraQuote uint64) {
		score := matchability(dexBaseLots, dexQuoteLots, cexBaseLots, cexQuoteLots)
		if score <= currentScore {
			return
		}

		var fees uint64
		var baseDeposit, baseWithdraw, quoteDeposit, quoteWithdraw uint64
		if dexBaseLots != baseInv.dexLots || cexBaseLots != baseInv.cexLots {
			fees++
			dexTarget := dexBaseLots*perLot.dexBase + additionalBaseFees + extraBase
			cexTarget := cexBaseLots * perLot.cexBase

			if dexTarget > baseInv.dex {
				if withdraw := dexTarget - baseInv.dex; withdraw >= minBaseTransfer {
					baseWithdraw = withdraw
				} else {
					return
				}
			} else if cexTarget > baseInv.cex {
				if deposit := cexTarget - baseInv.cex; deposit >= minBaseTransfer {
					baseDeposit = deposit
				} else {
					return
				}
			}
			// TODO: Use actual fee estimates.
			if u.baseID == 0 || u.baseID == 42 {
				fees++
			}
		}
		if dexQuoteLots != quoteInv.dexLots || cexQuoteLots != quoteInv.cexLots {
			fees++
			dexTarget := dexQuoteLots*perLot.dexQuote + additionalQuoteFees + (extraQuote / 2)
			cexTarget := cexQuoteLots*perLot.cexQuote + (extraQuote / 2)
			if dexTarget > quoteInv.dex {
				if withdraw := dexTarget - quoteInv.dex; withdraw >= minQuoteTransfer {
					quoteWithdraw = withdraw
				} else {
					return
				}

			} else if cexTarget > quoteInv.cex {
				if deposit := cexTarget - quoteInv.cex; deposit >= minQuoteTransfer {
					quoteDeposit = deposit
				} else {
					return
				}
			}
			if u.quoteID == 0 || u.quoteID == 60 {
				fees++
			}
		}

		splits = append(splits, &scoredSplit{
			score:         score,
			fees:          fees,
			baseDeposit:   baseDeposit,
			baseWithdraw:  baseWithdraw,
			quoteDeposit:  quoteDeposit,
			quoteWithdraw: quoteWithdraw,
			spread:        utils.Min(dexBaseLots, dexQuoteLots, cexBaseLots, cexQuoteLots),
		})
	}

	// Try to hit all possible combinations.
	for _, b := range baseSplits {
		dexBaseLots, cexBaseLots, extraBase := baseSplit(b[0], b[1])
		dexQuoteLots, cexQuoteLots, extraQuote := quoteSplit(cexBaseLots, dexBaseLots)
		scoreSplit(dexBaseLots, dexQuoteLots, cexBaseLots, cexQuoteLots, extraBase, extraQuote)
		for _, q := range quoteSplits {
			dexQuoteLots, cexQuoteLots, extraQuote = quoteSplit(q[0], q[1])
			scoreSplit(dexBaseLots, dexQuoteLots, cexBaseLots, cexQuoteLots, extraBase, extraQuote)
		}
	}
	// Try in both directions.
	for _, q := range quoteSplits {
		dexQuoteLots, cexQuoteLots, extraQuote := quoteSplit(q[0], q[1])
		dexBaseLots, cexBaseLots, extraBase := baseSplit(cexQuoteLots, dexQuoteLots)
		scoreSplit(dexBaseLots, dexQuoteLots, cexBaseLots, cexQuoteLots, extraBase, extraQuote)
		for _, b := range baseSplits {
			dexBaseLots, cexBaseLots, extraBase := baseSplit(b[0], b[1])
			scoreSplit(dexBaseLots, dexQuoteLots, cexBaseLots, cexQuoteLots, extraBase, extraQuote)
		}
	}

	if len(splits) == 0 {
		return
	}

	// Sort by score, then fees, then spread.
	sort.Slice(splits, func(ii, ji int) bool {
		i, j := splits[ii], splits[ji]
		return i.score > j.score || (i.score == j.score && (i.fees < j.fees || i.spread > j.spread))
	})
	split := splits[0]
	baseInv.toDeposit = split.baseDeposit
	baseInv.toWithdraw = split.baseWithdraw
	quoteInv.toDeposit = split.quoteDeposit
	quoteInv.toWithdraw = split.quoteWithdraw
}

// transfer attempts to perform the transers specified in the distribution.
func (u *unifiedExchangeAdaptor) transfer(dist *distribution, currEpoch uint64) (actionTaken bool, err error) {
	baseInv, quoteInv := dist.baseInv, dist.quoteInv
	if baseInv.toDeposit+baseInv.toWithdraw+quoteInv.toDeposit+quoteInv.toWithdraw == 0 {
		return false, nil
	}

	var cancels []*dexOrderState
	if baseInv.toDeposit > 0 || quoteInv.toWithdraw > 0 {
		var toFree uint64
		if baseInv.dexAvail < baseInv.toDeposit {
			if baseInv.dexAvail+baseInv.dexPending >= baseInv.toDeposit {
				u.log.Tracef("Waiting on pending balance for base deposit")
				return false, nil
			}
			toFree = baseInv.toDeposit - baseInv.dexAvail
		}
		counterQty := quoteInv.cex - quoteInv.toWithdraw + quoteInv.toDeposit
		cs, ok := u.freeUpFunds(u.baseID, toFree, counterQty, currEpoch)
		if !ok {
			if u.log.Level() == dex.LevelTrace {
				u.log.Tracef(
					"Unable to free up funds for deposit = %s, withdraw = %s, "+
						"counter-quantity = %s, to free = %s, dex pending = %s",
					u.fmtBase(baseInv.toDeposit), u.fmtQuote(quoteInv.toWithdraw), u.fmtQuote(counterQty),
					u.fmtBase(toFree), u.fmtBase(baseInv.dexPending),
				)
			}
			return false, nil
		}
		cancels = cs
	}
	if quoteInv.toDeposit > 0 || baseInv.toWithdraw > 0 {
		var toFree uint64
		if quoteInv.dexAvail < quoteInv.toDeposit {
			if quoteInv.dexAvail+quoteInv.dexPending >= quoteInv.toDeposit {
				// waiting on pending
				u.log.Tracef("Waiting on pending balance for quote deposit")
				return false, nil
			}
			toFree = quoteInv.toDeposit - quoteInv.dexAvail
		}
		counterQty := baseInv.cex - baseInv.toWithdraw + baseInv.toDeposit
		cs, ok := u.freeUpFunds(u.quoteID, toFree, counterQty, currEpoch)
		if !ok {
			if u.log.Level() == dex.LevelTrace {
				u.log.Tracef(
					"Unable to free up funds for deposit = %s, withdraw = %s, "+
						"counter-quantity = %s, to free = %s, dex pending = %s",
					u.fmtQuote(quoteInv.toDeposit), u.fmtBase(baseInv.toWithdraw), u.fmtBase(counterQty),
					u.fmtQuote(toFree), u.fmtQuote(quoteInv.dexPending),
				)
			}
			return false, nil
		}
		cancels = append(cancels, cs...)
	}

	if len(cancels) > 0 {
		for _, o := range cancels {
			if err := u.Cancel(o.order.ID); err != nil {
				return false, fmt.Errorf("error canceling order: %w", err)
			}
		}
		return true, nil
	}

	if baseInv.toDeposit > 0 {
		if err := u.deposit(u.ctx, u.baseID, baseInv.toDeposit); err != nil {
			return false, fmt.Errorf("error depositing base: %w", err)
		}
	} else if baseInv.toWithdraw > 0 {
		if err := u.withdraw(u.ctx, u.baseID, baseInv.toWithdraw); err != nil {
			return false, fmt.Errorf("error withdrawing base: %w", err)
		}
	}

	if quoteInv.toDeposit > 0 {
		if err := u.deposit(u.ctx, u.quoteID, quoteInv.toDeposit); err != nil {
			return false, fmt.Errorf("error depositing quote: %w", err)
		}
	} else if quoteInv.toWithdraw > 0 {
		if err := u.withdraw(u.ctx, u.quoteID, quoteInv.toWithdraw); err != nil {
			return false, fmt.Errorf("error withdrawing quote: %w", err)
		}
	}
	return true, nil
}

// assetInventory is an accounting of the distribution of base- or quote-asset
// funding.
type assetInventory struct {
	dex        uint64
	dexAvail   uint64
	dexPending uint64
	dexLocked  uint64
	dexLots    uint64

	cex         uint64
	cexAvail    uint64
	cexPending  uint64
	cexReserved uint64
	cexLocked   uint64
	cexLots     uint64

	total uint64

	toDeposit  uint64
	toWithdraw uint64
}

// inventory generates a current view of the the bot's asset distribution.
// Use optimizeTransfers to set toDeposit and toWithdraw.
func (u *unifiedExchangeAdaptor) inventory(assetID uint32, dexLot, cexLot uint64) (b *assetInventory) {
	b = new(assetInventory)
	u.balancesMtx.RLock()
	defer u.balancesMtx.RUnlock()

	dexBalance := u.dexBalance(assetID)
	b.dexAvail = dexBalance.Available
	b.dexPending = dexBalance.Pending
	b.dexLocked = dexBalance.Locked
	b.dex = dexBalance.Available + dexBalance.Locked + dexBalance.Pending
	b.dexLots = b.dex / dexLot
	cexBalance := u.cexBalance(assetID)
	b.cexAvail = cexBalance.Available
	b.cexPending = cexBalance.Pending
	b.cexReserved = cexBalance.Reserved
	b.cexLocked = cexBalance.Locked
	b.cex = cexBalance.Available + cexBalance.Reserved + cexBalance.Pending
	b.cexLots = b.cex / cexLot
	b.total = b.dex + b.cex
	return
}

// cexCounterRates attempts to get vwap estimates for the cex book for a
// specified number of lots. If the book is too empty for the specified number
// of lots, a 1-lot estimate will be attempted too.
func (u *unifiedExchangeAdaptor) cexCounterRates(cexBuyLots, cexSellLots uint64) (dexBuyRate, dexSellRate uint64, err error) {
	tryLots := func(b, s uint64) (uint64, uint64, bool, error) {
		buyRate, _, filled, err := u.CEX.VWAP(u.baseID, u.quoteID, true, u.lotSize*s)
		if err != nil {
			return 0, 0, false, fmt.Errorf("error calculating dex buy price for quote conversion: %w", err)
		}
		if !filled {
			return 0, 0, false, nil
		}
		sellRate, _, filled, err := u.CEX.VWAP(u.baseID, u.quoteID, false, u.lotSize*b)
		if err != nil {
			return 0, 0, false, fmt.Errorf("error calculating dex sell price for quote conversion: %w", err)
		}
		if !filled {
			return 0, 0, false, nil
		}
		return buyRate, sellRate, true, nil
	}
	var filled bool
	if dexBuyRate, dexSellRate, filled, err = tryLots(cexBuyLots, cexSellLots); err != nil || filled {
		return
	}
	u.log.Tracef("Failed to get cex counter-rate for requested lots. Trying 1 lot estimate")
	dexBuyRate, dexSellRate, filled, err = tryLots(1, 1)
	if err != nil {
		return
	}
	if !filled {
		err = errors.New("cex book to empty to get a counter-rate estimate")
	}
	return
}

// bookingFees are the per-lot fees that have to be available before placing an
// order.
func (u *unifiedExchangeAdaptor) bookingFees(buyFees, sellFees *LotFees) (buyBookingFeesPerLot, sellBookingFeesPerLot uint64) {
	buyBookingFeesPerLot = buyFees.Swap
	// If we're redeeming on the same chain, add redemption fees.
	if u.quoteFeeID == u.baseFeeID {
		buyBookingFeesPerLot += buyFees.Redeem
	}
	// EVM assets need to reserve refund gas.
	if u.quoteTraits.IsAccountLocker() {
		buyBookingFeesPerLot += buyFees.Refund
	}
	sellBookingFeesPerLot = sellFees.Swap
	if u.baseFeeID == u.quoteFeeID {
		sellBookingFeesPerLot += sellFees.Redeem
	}
	if u.baseTraits.IsAccountLocker() {
		sellBookingFeesPerLot += sellFees.Refund
	}
	return
}

// updateFeeRates updates the cached fee rates for placing orders on the market
// specified by the exchangeAdaptorCfg used to create the unifiedExchangeAdaptor.
func (u *unifiedExchangeAdaptor) updateFeeRates() error {
	maxBaseFees, maxQuoteFees, err := marketFees(u.clientCore, u.host, u.baseID, u.quoteID, true)
	if err != nil {
		return err
	}

	estBaseFees, estQuoteFees, err := marketFees(u.clientCore, u.host, u.baseID, u.quoteID, false)
	if err != nil {
		return err
	}

	botCfg := u.botCfg()
	maxBuyPlacements, maxSellPlacements := botCfg.maxPlacements()

	buyFundingFees, err := u.clientCore.MaxFundingFees(u.quoteID, u.host, maxBuyPlacements, botCfg.QuoteWalletOptions)
	if err != nil {
		return fmt.Errorf("failed to get buy funding fees: %v", err)
	}

	sellFundingFees, err := u.clientCore.MaxFundingFees(u.baseID, u.host, maxSellPlacements, botCfg.BaseWalletOptions)
	if err != nil {
		return fmt.Errorf("failed to get sell funding fees: %v", err)
	}

	maxBuyFees := &LotFees{
		Swap:   maxQuoteFees.Swap,
		Redeem: maxBaseFees.Redeem,
		Refund: maxQuoteFees.Refund,
	}
	maxSellFees := &LotFees{
		Swap:   maxBaseFees.Swap,
		Redeem: maxQuoteFees.Redeem,
		Refund: maxBaseFees.Refund,
	}

	buyBookingFeesPerLot, sellBookingFeesPerLot := u.bookingFees(maxBuyFees, maxSellFees)

	u.feesMtx.Lock()
	defer u.feesMtx.Unlock()

	u.buyFees = &orderFees{
		LotFeeRange: &LotFeeRange{
			Max: maxBuyFees,
			Estimated: &LotFees{
				Swap:   estQuoteFees.Swap,
				Redeem: estBaseFees.Redeem,
				Refund: estQuoteFees.Refund,
			},
		},
		funding:           buyFundingFees,
		bookingFeesPerLot: buyBookingFeesPerLot,
	}
	u.sellFees = &orderFees{
		LotFeeRange: &LotFeeRange{
			Max: maxSellFees,
			Estimated: &LotFees{
				Swap:   estBaseFees.Swap,
				Redeem: estQuoteFees.Redeem,
				Refund: estBaseFees.Refund,
			},
		},
		funding:           sellFundingFees,
		bookingFeesPerLot: sellBookingFeesPerLot,
	}

	return nil
}

func (u *unifiedExchangeAdaptor) Connect(ctx context.Context) (*sync.WaitGroup, error) {
	u.ctx = ctx
	fiatRates := u.clientCore.FiatConversionRates()
	u.fiatRates.Store(fiatRates)

	err := u.updateFeeRates()
	if err != nil {
		u.log.Errorf("Error updating fee rates: %v", err)
	}

	startTime := time.Now().Unix()
	u.startTime.Store(startTime)

	err = u.eventLogDB.storeNewRun(startTime, u.mwh, u.botCfg(), u.balanceState())
	if err != nil {
		return nil, fmt.Errorf("failed to store new run in event log db: %v", err)
	}

	u.wg.Add(1)
	go func() {
		defer u.wg.Done()
		<-ctx.Done()
		u.eventLogDB.endRun(startTime, u.mwh, time.Now().Unix())
	}()

	u.wg.Add(1)
	go func() {
		defer u.wg.Done()
		<-ctx.Done()
		u.cancelAllOrders(ctx)
	}()

	// Listen for core notifications
	u.wg.Add(1)
	go func() {
		defer u.wg.Done()
		feed := u.clientCore.NotificationFeed()
		defer feed.ReturnFeed()

		for {
			select {
			case <-ctx.Done():
				return
			case n := <-feed.C:
				u.handleDEXNotification(n)
			}
		}
	}()

	u.wg.Add(1)
	go func() {
		defer u.wg.Done()
		refreshTime := time.Minute * 10
		for {
			select {
			case <-time.NewTimer(refreshTime).C:
				err := u.updateFeeRates()
				if err != nil {
					u.log.Error(err)
					refreshTime = time.Minute
				} else {
					refreshTime = time.Minute * 10
				}
			case <-ctx.Done():
				return
			}
		}
	}()

	if err := u.runBotLoop(ctx); err != nil {
		return nil, fmt.Errorf("error starting bot loop: %w", err)
	}

	u.sendStatsUpdate()

	return &u.wg, nil
}

// RunStats is a snapshot of the bot's balances and performance at a point in
// time.
type RunStats struct {
	InitialBalances    map[uint32]uint64      `json:"initialBalances"`
	DEXBalances        map[uint32]*BotBalance `json:"dexBalances"`
	CEXBalances        map[uint32]*BotBalance `json:"cexBalances"`
	ProfitLoss         *ProfitLoss            `json:"profitLoss"`
	StartTime          int64                  `json:"startTime"`
	PendingDeposits    int                    `json:"pendingDeposits"`
	PendingWithdrawals int                    `json:"pendingWithdrawals"`
	CompletedMatches   uint32                 `json:"completedMatches"`
	TradedUSD          float64                `json:"tradedUSD"`
	FeeGap             *FeeGapStats           `json:"feeGap"`
}

// Amount contains the conversions and formatted strings associated with an
// amount of asset and a fiat exchange rate.
type Amount struct {
	Atoms        int64   `json:"atoms"`
	Conventional float64 `json:"conventional"`
	Fmt          string  `json:"fmt"`
	USD          float64 `json:"usd"`
	FmtUSD       string  `json:"fmtUSD"`
	FiatRate     float64 `json:"fiatRate"`
}

// NewAmount generates an Amount for a known asset.
func NewAmount(assetID uint32, atoms int64, fiatRate float64) *Amount {
	ui, err := asset.UnitInfo(assetID)
	if err != nil {
		return &Amount{}
	}
	conv := float64(atoms) / float64(ui.Conventional.ConversionFactor)
	usd := conv * fiatRate
	return &Amount{
		Atoms:        atoms,
		Conventional: conv,
		USD:          usd,
		Fmt:          ui.FormatSignedAtoms(atoms),
		FmtUSD:       strconv.FormatFloat(usd, 'f', 2, 64) + " USD",
		FiatRate:     fiatRate,
	}
}

// ProfitLoss is a breakdown of the profit calculations.
type ProfitLoss struct {
	Initial     map[uint32]*Amount `json:"initial"`
	InitialUSD  float64            `json:"initialUSD"`
	Mods        map[uint32]*Amount `json:"mods"`
	ModsUSD     float64            `json:"modsUSD"`
	Final       map[uint32]*Amount `json:"final"`
	FinalUSD    float64            `json:"finalUSD"`
	Diffs       map[uint32]*Amount `json:"diffs"`
	Profit      float64            `json:"profit"`
	ProfitRatio float64            `json:"profitRatio"`
}

func newProfitLoss(
	initialBalances,
	finalBalances map[uint32]uint64,
	mods map[uint32]int64,
	fiatRates map[uint32]float64,
) *ProfitLoss {

	pl := &ProfitLoss{
		Initial: make(map[uint32]*Amount, len(initialBalances)),
		Mods:    make(map[uint32]*Amount, len(mods)),
		Diffs:   make(map[uint32]*Amount, len(initialBalances)),
		Final:   make(map[uint32]*Amount, len(finalBalances)),
	}
	for assetID, v := range initialBalances {
		if v == 0 {
			continue
		}
		fiatRate := fiatRates[assetID]
		init := NewAmount(assetID, int64(v), fiatRate)
		pl.Initial[assetID] = init
		mod := NewAmount(assetID, mods[assetID], fiatRate)
		pl.InitialUSD += init.USD
		pl.ModsUSD += mod.USD
		diff := int64(finalBalances[assetID]) - int64(initialBalances[assetID]) - mods[assetID]
		pl.Diffs[assetID] = NewAmount(assetID, diff, fiatRate)
	}
	for assetID, v := range finalBalances {
		if v == 0 {
			continue
		}
		fin := NewAmount(assetID, int64(v), fiatRates[assetID])
		pl.Final[assetID] = fin
		pl.FinalUSD += fin.USD
	}

	basis := pl.InitialUSD + pl.ModsUSD
	pl.Profit = pl.FinalUSD - basis
	pl.ProfitRatio = pl.Profit / basis
	return pl
}

func (u *unifiedExchangeAdaptor) stats() *RunStats {
	u.balancesMtx.RLock()
	defer u.balancesMtx.RUnlock()

	dexBalances := make(map[uint32]*BotBalance)
	cexBalances := make(map[uint32]*BotBalance)
	totalBalances := make(map[uint32]uint64)

	for assetID := range u.baseDexBalances {
		bal := u.dexBalance(assetID)
		dexBalances[assetID] = bal
		totalBalances[assetID] = bal.Available + bal.Locked + bal.Pending + bal.Reserved
	}

	for assetID := range u.baseCexBalances {
		bal := u.cexBalance(assetID)
		cexBalances[assetID] = bal
		totalBalances[assetID] += bal.Available + bal.Locked + bal.Pending + bal.Reserved
	}

	fiatRates := u.fiatRates.Load().(map[uint32]float64)

	var feeGap *FeeGapStats
	if feeGapI := u.runStats.feeGapStats.Load(); feeGapI != nil {
		feeGap = feeGapI.(*FeeGapStats)
	}

	u.runStats.tradedUSD.Lock()
	tradedUSD := u.runStats.tradedUSD.v
	u.runStats.tradedUSD.Unlock()

	// Effects of pendingWithdrawals are applied when the withdrawal is
	// complete.
	return &RunStats{
		InitialBalances:    u.initialBalances,
		DEXBalances:        dexBalances,
		CEXBalances:        cexBalances,
		ProfitLoss:         newProfitLoss(u.initialBalances, totalBalances, u.inventoryMods, fiatRates),
		StartTime:          u.startTime.Load(),
		PendingDeposits:    len(u.pendingDeposits),
		PendingWithdrawals: len(u.pendingWithdrawals),
		CompletedMatches:   u.runStats.completedMatches.Load(),
		TradedUSD:          tradedUSD,
		FeeGap:             feeGap,
	}
}

func (u *unifiedExchangeAdaptor) sendStatsUpdate() {
	u.clientCore.Broadcast(newRunStatsNote(u.host, u.baseID, u.quoteID, u.stats()))
}

func (u *unifiedExchangeAdaptor) notifyEvent(e *MarketMakingEvent) {
	u.clientCore.Broadcast(newRunEventNote(u.host, u.baseID, u.quoteID, u.startTime.Load(), e))
}

func (u *unifiedExchangeAdaptor) registerFeeGap(feeGap *FeeGapStats) {
	u.runStats.feeGapStats.Store(feeGap)
}

func (u *unifiedExchangeAdaptor) applyInventoryDiffs(balanceDiffs *BotInventoryDiffs) map[uint32]int64 {
	u.balancesMtx.Lock()
	defer u.balancesMtx.Unlock()

	mods := map[uint32]int64{}

	for assetID, diff := range balanceDiffs.DEX {
		if diff < 0 {
			balance := u.dexBalance(assetID)
			if balance.Available < uint64(-diff) {
				u.log.Errorf("attempting to decrease %s balance by more than available balance. Setting balance to 0.", dex.BipIDSymbol(assetID))
				diff = -int64(balance.Available)
			}
		}
		u.baseDexBalances[assetID] += diff
		mods[assetID] = diff
	}

	for assetID, diff := range balanceDiffs.CEX {
		if diff < 0 {
			balance := u.cexBalance(assetID)
			if balance.Available < uint64(-diff) {
				u.log.Errorf("attempting to decrease %s balance by more than available balance. Setting balance to 0.", dex.BipIDSymbol(assetID))
				diff = -int64(balance.Available)
			}
		}
		u.baseCexBalances[assetID] += diff
		mods[assetID] += diff
	}

	for assetID, diff := range mods {
		u.inventoryMods[assetID] += diff
	}

	u.logBalanceAdjustments(balanceDiffs.DEX, balanceDiffs.CEX, "Inventory updated")
	u.log.Debugf("Aggregate inventory mods: %+v", u.inventoryMods)

	return mods
}

func (u *unifiedExchangeAdaptor) updateConfig(cfg *BotConfig) {
	u.botCfgV.Store(cfg)
	u.updateConfigEvent(cfg)
}

func (u *unifiedExchangeAdaptor) updateInventory(balanceDiffs *BotInventoryDiffs) {
	u.updateInventoryEvent(u.applyInventoryDiffs(balanceDiffs))
}

func (u *unifiedExchangeAdaptor) Book() (buys, sells []*core.MiniOrder, _ error) {
	if u.CEX == nil {
		return nil, nil, errors.New("not a cex-connected bot")
	}
	return u.CEX.Book(u.baseID, u.quoteID)
}

type exchangeAdaptorCfg struct {
	botID               string
	mwh                 *MarketWithHost
	baseDexBalances     map[uint32]uint64
	baseCexBalances     map[uint32]uint64
	autoRebalanceConfig *AutoRebalanceConfig
	core                clientCore
	cex                 libxc.CEX
	log                 dex.Logger
	eventLogDB          eventLogDB
	botCfg              *BotConfig
}

// newUnifiedExchangeAdaptor is the constructor for a unifiedExchangeAdaptor.
func newUnifiedExchangeAdaptor(cfg *exchangeAdaptorCfg) (*unifiedExchangeAdaptor, error) {
	initialBalances := make(map[uint32]uint64, len(cfg.baseDexBalances))
	for assetID, balance := range cfg.baseDexBalances {
		initialBalances[assetID] = balance
	}
	for assetID, balance := range cfg.baseCexBalances {
		initialBalances[assetID] += balance
	}

	baseDEXBalances := make(map[uint32]int64, len(cfg.baseDexBalances))
	for assetID, balance := range cfg.baseDexBalances {
		baseDEXBalances[assetID] = int64(balance)
	}
	baseCEXBalances := make(map[uint32]int64, len(cfg.baseCexBalances))
	for assetID, balance := range cfg.baseCexBalances {
		baseCEXBalances[assetID] = int64(balance)
	}

	coreMkt, err := cfg.core.ExchangeMarket(cfg.mwh.Host, cfg.mwh.BaseID, cfg.mwh.QuoteID)
	if err != nil {
		return nil, err
	}

	mkt, err := parseMarket(cfg.mwh.Host, coreMkt)
	if err != nil {
		return nil, err
	}

	baseTraits, err := cfg.core.WalletTraits(mkt.baseID)
	if err != nil {
		return nil, fmt.Errorf("wallet trait error for base asset %d", mkt.baseID)
	}
	quoteTraits, err := cfg.core.WalletTraits(mkt.quoteID)
	if err != nil {
		return nil, fmt.Errorf("wallet trait error for quote asset %d", mkt.quoteID)
	}

	adaptor := &unifiedExchangeAdaptor{
		market:           mkt,
		clientCore:       cfg.core,
		CEX:              cfg.cex,
		botID:            cfg.botID,
		log:              cfg.log,
		eventLogDB:       cfg.eventLogDB,
		initialBalances:  initialBalances,
		baseTraits:       baseTraits,
		quoteTraits:      quoteTraits,
		autoRebalanceCfg: cfg.autoRebalanceConfig,

		baseDexBalances:    baseDEXBalances,
		baseCexBalances:    baseCEXBalances,
		pendingDEXOrders:   make(map[order.OrderID]*pendingDEXOrder),
		pendingCEXOrders:   make(map[string]*pendingCEXOrder),
		pendingDeposits:    make(map[string]*pendingDeposit),
		pendingWithdrawals: make(map[string]*pendingWithdrawal),
		mwh:                cfg.mwh,
		inventoryMods:      make(map[uint32]int64),
	}

	adaptor.fiatRates.Store(map[uint32]float64{})
	adaptor.botCfgV.Store(cfg.botCfg)

	return adaptor, nil
}<|MERGE_RESOLUTION|>--- conflicted
+++ resolved
@@ -2263,44 +2263,27 @@
 		return false
 	}
 
-<<<<<<< HEAD
 	for _, pendingOrder := range u.pendingCEXOrders {
 		ctx, cancel := context.WithTimeout(ctx, 10*time.Second)
 		defer cancel()
 
-		tradeStatus, err := u.CEX.TradeStatus(ctx, pendingOrder.trade.ID, pendingOrder.trade.BaseID, pendingOrder.trade.QuoteID)
+		pendingOrder.tradeMtx.RLock()
+		tradeID, baseID, quoteID := pendingOrder.trade.ID, pendingOrder.trade.BaseID, pendingOrder.trade.QuoteID
+		pendingOrder.tradeMtx.RUnlock()
+
+		tradeStatus, err := u.CEX.TradeStatus(ctx, tradeID, baseID, quoteID)
 		if err != nil {
 			u.log.Errorf("Error getting CEX trade status: %v", err)
 			continue
 		}
 		if tradeStatus.Complete {
 			continue
-=======
-			pendingOrder.tradeMtx.RLock()
-			id, baseID, quoteID := pendingOrder.trade.ID, pendingOrder.trade.BaseID, pendingOrder.trade.QuoteID
-			pendingOrder.tradeMtx.RUnlock()
-
-			tradeStatus, err := u.CEX.TradeStatus(ctx, id, baseID, quoteID)
-			if err != nil {
-				u.log.Errorf("Error getting CEX trade status: %v", err)
-				continue
-			}
-			if tradeStatus.Complete {
-				continue
-			}
-
-			done = false
-			err = u.CEX.CancelTrade(ctx, baseID, quoteID, id)
-			if err != nil {
-				u.log.Errorf("Error canceling CEX trade %s: %v", id, err)
-			}
->>>>>>> 98cb74ca
 		}
 
 		done = false
-		err = u.CEX.CancelTrade(ctx, u.baseID, u.quoteID, pendingOrder.trade.ID)
+		err = u.CEX.CancelTrade(ctx, baseID, quoteID, tradeID)
 		if err != nil {
-			u.log.Errorf("Error canceling CEX trade %s: %v", pendingOrder.trade.ID, err)
+			u.log.Errorf("Error canceling CEX trade %s: %v", tradeID, err)
 		}
 	}
 
